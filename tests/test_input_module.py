--- conflicted
+++ resolved
@@ -979,7 +979,6 @@
 
         assert result_dict["nz"] == quic_fire.nz
         # TODO: revisit this one
-<<<<<<< HEAD
         assert result_dict['time_now'] == quic_fire.time_now
         assert result_dict['sim_time'] == quic_fire.sim_time
         assert result_dict['fire_flag'] == quic_fire.fire_flag
@@ -1018,42 +1017,6 @@
         assert result_dict['emissions_out'] == quic_fire.emissions_out
         assert result_dict['radiation_out'] == quic_fire.radiation_out
         assert result_dict['intensity_out'] == quic_fire.intensity_out
-=======
-        # assert result_dict["output_times"] == quic_fire.output_times
-        assert result_dict["time_now"] == quic_fire.time_now
-        assert result_dict["sim_time"] == quic_fire.sim_time
-        assert result_dict["fire_flag"] == quic_fire.fire_flag
-        assert result_dict["random_seed"] == quic_fire.random_seed
-        assert result_dict["fire_time_step"] == quic_fire.fire_time_step
-        assert result_dict["quic_time_step"] == quic_fire.quic_time_step
-        assert result_dict["out_time_fire"] == quic_fire.out_time_fire
-        assert result_dict["out_time_wind"] == quic_fire.out_time_wind
-        assert result_dict["out_time_emis_rad"] == quic_fire.out_time_emis_rad
-        assert result_dict["out_time_wind_avg"] == quic_fire.out_time_wind_avg
-        assert result_dict["stretch_grid_flag"] == quic_fire.stretch_grid_flag
-        assert result_dict["dz"] == quic_fire.dz
-        assert result_dict["dz_array"] == quic_fire.dz_array
-        assert result_dict["fuel_flag"] == quic_fire.fuel_flag
-        assert result_dict["fuel_density"] == quic_fire.fuel_density
-        assert result_dict["fuel_moisture"] == quic_fire.fuel_moisture
-        assert result_dict["fuel_height"] == quic_fire.fuel_height
-        assert result_dict["fuel_lines"] == quic_fire.fuel_lines
-        assert result_dict["ignitions_per_cell"] == quic_fire.ignitions_per_cell
-        assert result_dict["firebrand_flag"] == quic_fire.firebrand_flag
-        assert result_dict["auto_kill"] == quic_fire.auto_kill
-        assert result_dict["eng_to_atm_out"] == quic_fire.eng_to_atm_out
-        assert result_dict["react_rate_out"] == quic_fire.react_rate_out
-        assert result_dict["fuel_dens_out"] == quic_fire.fuel_dens_out
-        assert result_dict["QF_wind_out"] == quic_fire.QF_wind_out
-        assert result_dict["QU_wind_inst_out"] == quic_fire.QU_wind_inst_out
-        assert result_dict["QU_wind_avg_out"] == quic_fire.QU_wind_avg_out
-        assert result_dict["fuel_moist_out"] == quic_fire.fuel_moist_out
-        assert result_dict["mass_burnt_out"] == quic_fire.mass_burnt_out
-        assert result_dict["firebrand_out"] == quic_fire.firebrand_out
-        assert result_dict["emissions_out"] == quic_fire.emissions_out
-        assert result_dict["radiation_out"] == quic_fire.radiation_out
-        assert result_dict["intensity_out"] == quic_fire.intensity_out
->>>>>>> 86d2ffab
 
         # Computed fields
         assert result_dict["stretch_grid_input"] == quic_fire.stretch_grid_input
