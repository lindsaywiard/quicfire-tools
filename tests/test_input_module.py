"""
Test module for the inputs module of the quicfire_tools package.
"""
from pathlib import Path

import pytest
from pydantic import ValidationError

from quicfire_tools.inputs import *

# Create a tmp/ directory to store the temporary test files
Path("tmp/").mkdir(exist_ok=True)


class TestGridList:
    def test_init(self):
        """Test the initialization of a Gridlist object."""
        # Test the default initialization
        gridlist = Gridlist(n=10, m=10, l=10, dx=1, dy=1, dz=1, aa1=1)
        assert isinstance(gridlist, Gridlist)
        assert gridlist.n == 10
        for i in ["n", "m", "l", "dx", "dy", "dz", "aa1"]:
            assert i in gridlist.list_parameters()

        # Test data type casting
        gridlist = Gridlist(n="10", m=10, l=10, dx=1, dy=1, dz=1, aa1=1)
        assert isinstance(gridlist.n, int)
        assert gridlist.n == 10

        # Pass bad parameters: non-real numbers
        with pytest.raises(ValidationError):
            Gridlist(n=2.5, m=10, l=10, dx="", dy=1, dz=1, aa1=1)
        with pytest.raises(ValidationError):
            Gridlist(n="a", m=10, l=10, dx=1, dy=1, dz=1, aa1=1)

        # Pass bad parameters: zero or negative values
        with pytest.raises(ValidationError):
            Gridlist(n=-10, m=10, l=10, dx=0, dy=1, dz=1, aa1=1)
        with pytest.raises(ValidationError):
            Gridlist(n=10, m=10, l=10, dx=1, dy=0, dz=1, aa1=1)

    def test_to_dict(self):
        gridlist = Gridlist(n=10, m=10, l=10, dx=1, dy=1, dz=1, aa1=1)
        result_dict = gridlist.to_dict()
        assert result_dict['n'] == 10
        assert result_dict['m'] == 10
        assert result_dict['l'] == 10
        assert result_dict['dx'] == 1
        assert result_dict['dy'] == 1
        assert result_dict['dz'] == 1
        assert '_validate_inputs' not in result_dict

    def test_to_docs(self):
        gridlist = Gridlist(n=10, m=10, l=10, dx=1, dy=1, dz=1, aa1=1)
        result_dict = gridlist.to_dict()
        result_docs = gridlist.get_documentation()
        for key in result_dict:
            assert key in result_docs
        for key in result_docs:
            assert key in result_dict

    def test_to_file(self):
        """Test the write_file method of a Gridlist object."""
        gridlist = Gridlist(n=10, m=10, l=10, dx=1., dy=1., dz=1., aa1=1.)
        gridlist.to_file("tmp/")

        # Read the content of the file and check for correctness
        with open("tmp/gridlist", 'r') as file:
            lines = file.readlines()
            assert lines[0].split("=")[1].strip() == "10"
            assert lines[1].split("=")[1].strip() == "10"
            assert lines[2].split("=")[1].strip() == "10"
            assert lines[3].split("=")[1].strip() == "1.0"
            assert lines[4].split("=")[1].strip() == "1.0"
            assert lines[5].split("=")[1].strip() == "1.0"
            assert lines[6].split("=")[1].strip() == "1.0"

        # Test writing to a non-existent directory
        with pytest.raises(FileNotFoundError):
            gridlist.to_file("/non_existent_path/gridlist.txt")


class TestRasterOrigin:
    def test_init(self):
        """Test the initialization of a RasterOrigin object."""
        # Test the default initialization
        raster_origin = RasterOrigin()
        assert isinstance(raster_origin, RasterOrigin)
        assert raster_origin.utm_x == 0.
        assert raster_origin.utm_y == 0.

        # Test the default initialization
        raster_origin = RasterOrigin(utm_x=500.0, utm_y=1000.0)
        assert isinstance(raster_origin, RasterOrigin)
        assert raster_origin.utm_x == 500.0
        assert raster_origin.utm_y == 1000.0

        # Test data type casting
        raster_origin = RasterOrigin(utm_x="500", utm_y=1000.0)
        assert isinstance(raster_origin.utm_x, float)
        assert raster_origin.utm_x == 500.0

        # Pass bad parameters: non-real numbers
        with pytest.raises(ValidationError):
            RasterOrigin(utm_x="x", utm_y=1000.0)

        # Pass bad parameters: zero or negative values
        with pytest.raises(ValidationError):
            RasterOrigin(utm_x=-1, utm_y=1000.0)
        with pytest.raises(ValidationError):
            RasterOrigin(utm_x=500.0, utm_y=-1000.0)

    def test_to_dict(self):
        """Test the to_dict method of a RasterOrigin object."""
        raster_origin = RasterOrigin(utm_x=500.0, utm_y=1000.0)
        result_dict = raster_origin.to_dict()
        assert result_dict['utm_x'] == raster_origin.utm_x
        assert result_dict['utm_y'] == raster_origin.utm_y

    def test_from_dict(self):
        """Test the from_dict method of a RasterOrigin object."""
        raster_origin = RasterOrigin(utm_x=500.0, utm_y=1000.0)
        result_dict = raster_origin.to_dict()
        test_object = RasterOrigin.from_dict(result_dict)
        assert isinstance(test_object, RasterOrigin)
        assert raster_origin == test_object

    def test_to_docs(self):
        raster_origin = RasterOrigin(utm_x=500.0, utm_y=1000.0)
        result_dict = raster_origin.to_dict()
        result_docs = raster_origin.get_documentation()
        for key in result_dict:
            assert key in result_docs
        for key in result_docs:
            assert key in result_dict

    def test_to_file(self):
        """Test the to_file method of a RasterOrigin object."""
        raster_origin = RasterOrigin(utm_x=500.0, utm_y=1000.0)
        raster_origin.to_file("tmp/")

        # Read the content of the file and check for correctness
        with open("tmp/rasterorigin.txt", 'r') as file:
            lines = file.readlines()
            assert float(lines[0].strip()) == raster_origin.utm_x
            assert float(lines[1].strip()) == raster_origin.utm_y

        # Test writing to a non-existent directory
        with pytest.raises(FileNotFoundError):
            raster_origin.to_file("/non_existent_path/rasterorigin.txt")

    def test_from_file(self):
        """Test initializing a class from a rasterorigin.txt file."""
        raster_origin = RasterOrigin()
        raster_origin.to_file("tmp/")
        test_object = RasterOrigin.from_file("tmp/")
        assert isinstance(test_object, RasterOrigin)
        assert raster_origin == test_object


class TestQU_Buildings:
    def test_init(self):
        """Test the initialization of a QU_Buildings object."""
        # Test the default initialization
        qu_buildings = QU_Buildings()
        assert qu_buildings.wall_roughness_length == 0.1
        assert qu_buildings.number_of_buildings == 0
        assert qu_buildings.number_of_polygon_nodes == 0

        # Test custom initialization
        qu_buildings = QU_Buildings(wall_roughness_length=1.0,
                                    number_of_buildings=0,
                                    number_of_polygon_nodes=0)
        assert qu_buildings.wall_roughness_length == 1.0
        assert qu_buildings.number_of_buildings == 0
        assert qu_buildings.number_of_polygon_nodes == 0

        # Test data type casting
        qu_buildings = QU_Buildings(wall_roughness_length="1.0",
                                    number_of_buildings=1.0)
        assert isinstance(qu_buildings.wall_roughness_length, float)
        assert qu_buildings.wall_roughness_length == 1.0
        assert isinstance(qu_buildings.number_of_buildings, int)
        assert qu_buildings.number_of_buildings == 1

        # Pass bad parameters
        with pytest.raises(ValidationError):
            QU_Buildings(wall_roughness_length=-1, number_of_buildings=0,
                         number_of_polygon_nodes=0)
        with pytest.raises(ValidationError):
            QU_Buildings(wall_roughness_length=1, number_of_buildings=-1,
                         number_of_polygon_nodes=0)
        with pytest.raises(ValidationError):
            QU_Buildings(wall_roughness_length=0)

    def test_to_dict(self):
        """Test the to_dict method of a QU_Buildings object."""
        qu_buildings = QU_Buildings()
        result_dict = qu_buildings.to_dict()
        assert result_dict[
                   'wall_roughness_length'] == qu_buildings.wall_roughness_length
        assert result_dict[
                   'number_of_buildings'] == qu_buildings.number_of_buildings
        assert result_dict[
                   'number_of_polygon_nodes'] == qu_buildings.number_of_polygon_nodes

    def test_from_dict(self):
        """Test the from_dict method of a QU_Buildings object."""
        qu_buildings = QU_Buildings()
        result_dict = qu_buildings.to_dict()
        test_object = QU_Buildings.from_dict(result_dict)
        assert isinstance(test_object, QU_Buildings)
        assert qu_buildings == test_object

    def test_to_docs(self):
        qu_buildings = QU_Buildings()
        result_dict = qu_buildings.to_dict()
        result_docs = qu_buildings.get_documentation()
        for key in result_dict:
            assert key in result_docs
        for key in result_docs:
            assert key in result_dict

    def test_to_file(self):
        """Test the to_file method of a QU_Buildings object."""
        qu_buildings = QU_Buildings()
        qu_buildings.to_file("tmp/")

        # Read the content of the file and check for correctness
        with open("tmp/QU_buildings.inp", 'r') as file:
            lines = file.readlines()
            assert float(lines[1].strip().split("\t")[
                             0]) == qu_buildings.wall_roughness_length
            assert int(lines[2].strip().split("\t")[
                           0]) == qu_buildings.number_of_buildings
            assert int(lines[3].strip().split("\t")[
                           0]) == qu_buildings.number_of_polygon_nodes

        # Test writing to a non-existent directory
        with pytest.raises(FileNotFoundError):
            qu_buildings.to_file("/non_existent_path/QU_buildings.inp")

    def test_from_file(self):
        """Test initializing a class from a QU_buildings.inp file."""
        qu_buildings = QU_Buildings()
        qu_buildings.to_file("tmp/")
        test_object = QU_Buildings.from_file("tmp/")
        assert isinstance(test_object, QU_Buildings)
        assert qu_buildings == test_object


class TestQU_Fileoptions:
    def test_init(self):
        # Test default initialization
        qu_fileoptions = QU_Fileoptions()
        assert qu_fileoptions.output_data_file_format_flag == 2
        assert qu_fileoptions.non_mass_conserved_initial_field_flag == 0
        assert qu_fileoptions.initial_sensor_velocity_field_flag == 0
        assert qu_fileoptions.qu_staggered_velocity_file_flag == 0
        assert qu_fileoptions.generate_wind_startup_files_flag == 0

        # Test custom initialization #1
        qu_fileoptions = QU_Fileoptions(output_data_file_format_flag=1)
        assert qu_fileoptions.output_data_file_format_flag == 1

        # Test custom initialization #2
        qu_fileoptions = QU_Fileoptions(non_mass_conserved_initial_field_flag=1)
        assert qu_fileoptions.non_mass_conserved_initial_field_flag == 1

        # Test custom initialization #3
        qu_fileoptions = QU_Fileoptions(generate_wind_startup_files_flag=1)
        assert qu_fileoptions.generate_wind_startup_files_flag == 1

        # Test invalid output_data_file_format_flag flags
        for invalid_flag in [-1, 0, 5, "1", 1., 1.5]:
            with pytest.raises(ValidationError):
                QU_Fileoptions(output_data_file_format_flag=invalid_flag)

        # Test invalid non_mass_conserved_initial_field_flag flag
        for invalid_flag in [-1, 0., "1", 2]:
            with pytest.raises(ValidationError):
                QU_Fileoptions(
                    non_mass_conserved_initial_field_flag=invalid_flag)

    def test_to_dict(self):
        """Test the to_dict method of a QU_Buildings object."""
        qu_fileoptions = QU_Fileoptions()
        result_dict = qu_fileoptions.to_dict()
        assert result_dict[
                   'output_data_file_format_flag'] == qu_fileoptions.output_data_file_format_flag
        assert result_dict[
                   'non_mass_conserved_initial_field_flag'] == qu_fileoptions.non_mass_conserved_initial_field_flag
        assert result_dict[
                   'initial_sensor_velocity_field_flag'] == qu_fileoptions.initial_sensor_velocity_field_flag
        assert result_dict[
                   'qu_staggered_velocity_file_flag'] == qu_fileoptions.qu_staggered_velocity_file_flag
        assert result_dict[
                   'generate_wind_startup_files_flag'] == qu_fileoptions.generate_wind_startup_files_flag

    def test_from_dict(self):
        """Test the from_dict method of a QU_Buildings object."""
        qu_fileoptions = QU_Fileoptions()
        result_dict = qu_fileoptions.to_dict()
        test_object = QU_Fileoptions.from_dict(result_dict)
        assert isinstance(test_object, QU_Fileoptions)
        assert qu_fileoptions == test_object

    def test_to_docs(self):
        qu_fileoptions = QU_Fileoptions()
        result_dict = qu_fileoptions.to_dict()
        result_docs = qu_fileoptions.get_documentation()
        for key in result_dict:
            assert key in result_docs

    def test_to_file(self):
        """Test the to_file method of a QU_Buildings object."""
        qu_fileoptions = QU_Fileoptions()
        qu_fileoptions.to_file("tmp/")

        # Read the content of the file and check for correctness
        with open("tmp/QU_fileoptions.inp", 'r') as file:
            lines = file.readlines()
            assert int(lines[1].strip().split("!")[0]) == 2
            assert int(lines[2].strip().split("!")[0]) == 0
            assert int(lines[3].strip().split("!")[0]) == 0
            assert int(lines[4].strip().split("!")[0]) == 0
            assert int(lines[5].strip().split("!")[0]) == 0

        # Test writing to a non-existent directory
        with pytest.raises(FileNotFoundError):
            qu_fileoptions.to_file("/non_existent_path/QU_buildings.inp")

    def test_from_file(self):
        """Test initializing a class from a QU_fileoptions.inp file."""
        qu_fileoptions = QU_Fileoptions()
        qu_fileoptions.to_file("tmp/")
        test_object = QU_Fileoptions.from_file("tmp/")
        assert isinstance(test_object, QU_Fileoptions)
        assert qu_fileoptions == test_object


class TestQU_Simparams:
    @staticmethod
    def get_test_object():
        return QU_Simparams(nx=100, ny=100, nz=26, dx=2., dy=2,
                            quic_domain_height=250)

    def test_init(self):
        # Test default initialization
        qu_simparams = self.get_test_object()
        assert qu_simparams.nx == 100
        assert qu_simparams.ny == 100
        assert qu_simparams.nz == 26
        assert qu_simparams.dx == 2
        assert qu_simparams.dy == 2
        assert qu_simparams.surface_vertical_cell_size == 1
        assert qu_simparams.number_surface_cells == 5
        assert qu_simparams.stretch_grid_flag == 3
        assert len(qu_simparams.dz_array) == 26
        assert len(qu_simparams.vertical_grid_lines.split("\n")) == 29

        # Test changing the default values
        qu_simparams.nx = 150
        assert qu_simparams.nx == 150

        # Test property setters
        qu_simparams.nz = 30
        assert qu_simparams.nz == 30
        assert len(qu_simparams.dz_array) == 30
        assert len(qu_simparams.vertical_grid_lines.split("\n")) == 33

        # Test data type casting
        qu_simparams = QU_Simparams(nx="100", ny=100, nz=26, dx=2, dy=2,
                                    quic_domain_height=5)
        assert isinstance(qu_simparams.nx, int)
        assert qu_simparams.nx == 100

        # Test with custom dz_array
        # TODO: Come back to this tests
        # qu_simparams = QU_Simparams(nx=100, ny=100, nz=26, dx=2, dy=2,
        #                             custom_dz_array=[1] * 26,
        #                             quic_domain_height=250)
        # assert qu_simparams.dz_array == [
        #     qu_simparams.surface_vertical_cell_size] * 26

        # Test invalid stretch_grid_flags
        for invalid_flag in [-1, 4, "1", 1., 1.5, 2]:
            with pytest.raises(ValidationError):
                QU_Simparams(stretch_grid_flag=invalid_flag)

    def test_dz_array(self):
        # Test with stretch_grid_flag = 0
        qu_simparams = self.get_test_object()
        qu_simparams.stretch_grid_flag = 0
        assert qu_simparams.dz_array == [
            qu_simparams.surface_vertical_cell_size] * qu_simparams.nz

        # Test with stretch_grid_flag = 1
        qu_simparams = self.get_test_object()
        qu_simparams.stretch_grid_flag = 1
        qu_simparams.custom_dz_array = [0.5] * qu_simparams.nz
        assert qu_simparams.dz_array == [0.5] * qu_simparams.nz

        # Test with stretch_grid_flag = 3
        qu_simparams = self.get_test_object()
        assert len(qu_simparams.dz_array) == qu_simparams.nz

    def test_stretch_grid_flag_0(self):
        qu_simparams = self.get_test_object()
        qu_simparams.stretch_grid_flag = 0
        vertical_grid_lines = qu_simparams._stretch_grid_flag_0()
        with open("data/test-templates/stretchgrid_0.txt") as f:
            expected_lines = f.readlines()
        assert vertical_grid_lines == "".join(expected_lines)

    def test_stretch_grid_flag_1(self):
        qu_simparams = self.get_test_object()
        qu_simparams.stretch_grid_flag = 1

        # Test with no dz_array input
        with pytest.raises(ValueError):
            qu_simparams._stretch_grid_flag_1()

        # Test with 19 custom_dz_array inputs
        qu_simparams.custom_dz_array = [1] * (qu_simparams.nz - 1)
        with pytest.raises(ValueError):
            qu_simparams._stretch_grid_flag_1()

        # Test with dz inputs that don't match the surface values
        qu_simparams.custom_dz_array = [1] * qu_simparams.nz
        qu_simparams.custom_dz_array[0] = 2
        with pytest.raises(ValueError):
            qu_simparams._stretch_grid_flag_1()

        # Test valid case
        qu_simparams.custom_dz_array = [1] * qu_simparams.nz
        vertical_grid_lines = qu_simparams._stretch_grid_flag_1()
        with open("data/test-templates/stretchgrid_1.txt") as f:
            expected_lines = f.readlines()
        assert vertical_grid_lines == "".join(expected_lines)

    def test_stretch_grid_flag_3(self):
        qu_simparams = self.get_test_object()
        vertical_grid_lines = qu_simparams._stretch_grid_flag_3()
        with open("data/test-templates/stretchgrid_3.txt") as f:
            expected_lines = f.readlines()
        assert vertical_grid_lines == "".join(expected_lines)

    def test_generate_vertical_grid(self):
        qu_simparams = self.get_test_object()

        # Test stretch_grid_flag = 0
        qu_simparams.stretch_grid_flag = 0
        with open("data/test-templates/stretchgrid_0.txt") as f:
            expected_lines = f.readlines()
        assert qu_simparams.vertical_grid_lines == "".join(expected_lines)

        # Test stretch_grid_flag = 1
        qu_simparams.stretch_grid_flag = 1
        qu_simparams.custom_dz_array = [1] * qu_simparams.nz
        with open("data/test-templates/stretchgrid_1.txt") as f:
            expected_lines = f.readlines()
        assert qu_simparams.vertical_grid_lines == "".join(expected_lines)

        # Test stretch_grid_flag = 3
        qu_simparams.stretch_grid_flag = 3
        with open("data/test-templates/stretchgrid_3.txt") as f:
            expected_lines = f.readlines()
        assert qu_simparams.vertical_grid_lines == "".join(expected_lines)

    def test_generate_wind_times(self):
        # Test valid wind_step_times
        qu_simparams = self.get_test_object()
        qu_simparams.wind_times = [0]
        wind_times_lines = qu_simparams._generate_wind_time_lines()
        with open("data/test-templates/wind_times.txt") as f:
            expected_lines = f.readlines()
        assert wind_times_lines == "".join(expected_lines)

        # Test invalid wind_step_times
        qu_simparams.wind_times = []
        with pytest.raises(ValueError):
            qu_simparams._generate_wind_time_lines()

    def test_to_dict(self):
        """
        Test the to_dict method of a QU_Simparams object.
        """
        qu_simparams = self.get_test_object()
        result_dict = qu_simparams.to_dict()

        # Test the passed parameters
        assert result_dict['nx'] == qu_simparams.nx
        assert result_dict['ny'] == qu_simparams.ny
        assert result_dict['nz'] == qu_simparams.nz
        assert result_dict['dx'] == qu_simparams.dx
        assert result_dict['dy'] == qu_simparams.dy
        assert result_dict[
                   'surface_vertical_cell_size'] == qu_simparams.surface_vertical_cell_size
        assert result_dict[
                   'number_surface_cells'] == qu_simparams.number_surface_cells

        # Test the default parameters
        assert result_dict[
                   'surface_vertical_cell_size'] == qu_simparams.surface_vertical_cell_size
        assert result_dict[
                   'number_surface_cells'] == qu_simparams.number_surface_cells
        assert result_dict[
                   'stretch_grid_flag'] == qu_simparams.stretch_grid_flag
        assert result_dict['dz_array'] == qu_simparams.dz_array
        assert result_dict['utc_offset'] == qu_simparams.utc_offset
        assert result_dict['wind_times'] == qu_simparams.wind_times
        assert result_dict['sor_iter_max'] == qu_simparams.sor_iter_max
        assert result_dict[
                   'sor_residual_reduction'] == qu_simparams.sor_residual_reduction
        assert result_dict[
                   'use_diffusion_flag'] == qu_simparams.use_diffusion_flag
        assert result_dict[
                   'number_diffusion_iterations'] == qu_simparams.number_diffusion_iterations
        assert result_dict['domain_rotation'] == qu_simparams.domain_rotation
        assert result_dict['utm_x'] == qu_simparams.utm_x
        assert result_dict['utm_y'] == qu_simparams.utm_y
        assert result_dict['utm_zone_number'] == qu_simparams.utm_zone_number
        assert result_dict['utm_zone_letter'] == qu_simparams.utm_zone_letter
        assert result_dict['quic_cfd_flag'] == qu_simparams.quic_cfd_flag
        assert result_dict[
                   'explosive_bldg_flag'] == qu_simparams.explosive_bldg_flag
        assert result_dict['bldg_array_flag'] == qu_simparams.bldg_array_flag

    def test_from_dict(self):
        """
        Test the from_dict method of a QU_Simparams object.
        """
        qu_simparams = self.get_test_object()
        result_dict = qu_simparams.to_dict()
        test_object = QU_Simparams.from_dict(result_dict)
        assert isinstance(test_object, QU_Simparams)
        assert qu_simparams == test_object

    def test_to_docs(self):
        qu_simparams = self.get_test_object()
        result_dict = qu_simparams.to_dict()
        result_docs = qu_simparams.get_documentation()
        for key in result_dict:
            if key in ["vertical_grid_lines", "wind_time_lines",
                       "custom_dz_array"]:
                continue
            assert key in result_docs
        for key in result_docs:
            assert key in result_dict

    def test_to_file(self):
        """
        Test the to_file method of a QU_Simparams object.
        """
        qu_simparams = self.get_test_object()
        qu_simparams.to_file("tmp/")

        # Read the content of the file and check for correctness
        with open("tmp/QU_simparams.inp", 'r') as file:
            lines = file.readlines()

        # Check nx, ny, nz, dx, dy
        assert int(lines[1].strip().split("!")[0]) == qu_simparams.nx
        assert int(lines[2].strip().split("!")[0]) == qu_simparams.ny
        assert int(lines[3].strip().split("!")[0]) == qu_simparams.nz
        assert float(lines[4].strip().split("!")[0]) == qu_simparams.dx
        assert float(lines[5].strip().split("!")[0]) == qu_simparams.dy

        # Check stretch_grid_flag, surface_vertical_cell_size,
        # number_surface_cells
        assert int(
            lines[6].strip().split("!")[0]) == qu_simparams.stretch_grid_flag
        assert float(lines[7].strip().split("!")[
                         0]) == qu_simparams.surface_vertical_cell_size
        assert int(
            lines[8].strip().split("!")[0]) == qu_simparams.number_surface_cells

        # Check dz_array
        assert lines[9] == "! DZ array [m]\n"
        for i in range(qu_simparams.nz):
            index = i + 10
            dz = qu_simparams.dz_array[i]
            assert float(lines[index].strip()) == dz

        # Update lines index
        i_current = 10 + qu_simparams.nz

        # Check number of time increments, utc_offset
        assert int(lines[i_current].strip().split("!")[0]) == len(
            qu_simparams.wind_times)
        assert int(lines[i_current + 1].strip().split("!")[
                       0]) == qu_simparams.utc_offset

        # Check wind_step_times
        assert lines[i_current + 2] == "! Wind step times [s]\n"
        for i in range(len(qu_simparams.wind_times)):
            index = i_current + 3 + i
            wind_time = qu_simparams.wind_times[i]
            assert int(lines[index].strip()) == wind_time

        # Update lines index
        i_current = i_current + 3 + len(qu_simparams.wind_times)
        i_current += 9  # Skip not used lines

        # Check sor_iter_max, sor_residual_reduction
        assert int(
            lines[i_current].strip().split("!")[0]) == qu_simparams.sor_iter_max
        assert int(lines[i_current + 1].strip().split("!")[
                       0]) == qu_simparams.sor_residual_reduction

        # Check use_diffusion_flag, number_diffusion_iterations, domain_rotation
        # utm_x, utm_y, utm_zone_number, utm_zone_letter, quic_cfd_flag,
        # explosive_bldg_flag, bldg_array_flag
        assert int(lines[i_current + 2].strip().split("!")[
                       0]) == qu_simparams.use_diffusion_flag
        assert int(lines[i_current + 3].strip().split("!")[
                       0]) == qu_simparams.number_diffusion_iterations
        assert float(lines[i_current + 4].strip().split("!")[
                         0]) == qu_simparams.domain_rotation
        assert float(
            lines[i_current + 5].strip().split("!")[0]) == qu_simparams.utm_x
        assert float(
            lines[i_current + 6].strip().split("!")[0]) == qu_simparams.utm_y
        assert int(lines[i_current + 7].strip().split("!")[
                       0]) == qu_simparams.utm_zone_number
        assert int(lines[i_current + 8].strip().split("!")[
                       0]) == qu_simparams.utm_zone_letter
        assert int(lines[i_current + 9].strip().split("!")[
                       0]) == qu_simparams.quic_cfd_flag
        assert int(lines[i_current + 10].strip().split("!")[
                       0]) == qu_simparams.explosive_bldg_flag
        assert int(lines[i_current + 11].strip().split("!")[
                       0]) == qu_simparams.bldg_array_flag

    def test_from_file(self):
        """
        Test initializing a class from a QU_simparams.inp file.
        """
        # Test stretch grid flag = 3
        qu_simparams = self.get_test_object()
        qu_simparams.to_file("tmp/")
        test_object = QU_Simparams.from_file("tmp/")
        assert isinstance(test_object, QU_Simparams)
        assert qu_simparams == test_object

        # Test stretch grid flag = 0
        qu_simparams = self.get_test_object()
        qu_simparams.stretch_grid_flag = 0
        qu_simparams.to_file("tmp/")
        test_object = QU_Simparams.from_file("tmp/")
        assert isinstance(test_object, QU_Simparams)
        assert qu_simparams == test_object

        # Test stretch grid flag = 1
        qu_simparams = self.get_test_object()
        qu_simparams.stretch_grid_flag = 1
        qu_simparams.custom_dz_array = [1] * qu_simparams.nz
        qu_simparams.to_file("tmp/")
        test_object = QU_Simparams.from_file("tmp/")
        assert isinstance(test_object, QU_Simparams)
        assert qu_simparams == test_object


class TestQFire_Advanced_User_Inputs:
    def test_init(self):
        """Test the initialization of a QFire_Advanced_User_Inputs object."""
        # Test the default initialization
        qfire_advanced_user_inputs = QFire_Advanced_User_Inputs()
        assert qfire_advanced_user_inputs.fraction_cells_launch_firebrands == 0.05

        # Test custom initialization
        qfire_advanced_user_inputs = QFire_Advanced_User_Inputs(
            fraction_cells_launch_firebrands=0.1)
        assert qfire_advanced_user_inputs.fraction_cells_launch_firebrands == 0.1

        # Test data type casting
        qfire_advanced_user_inputs = QFire_Advanced_User_Inputs(
            fraction_cells_launch_firebrands="0.1")
        assert isinstance(
            qfire_advanced_user_inputs.fraction_cells_launch_firebrands, float)
        assert qfire_advanced_user_inputs.fraction_cells_launch_firebrands == 0.1

        # Pass bad parameters: negative numbers
        with pytest.raises(ValidationError):
            QFire_Advanced_User_Inputs(fraction_cells_launch_firebrands=-1)

        # Pass bad parameters: not a fraction
        with pytest.raises(ValidationError):
            QFire_Advanced_User_Inputs(fraction_cells_launch_firebrands=2)

        # Pass bad parameters: not a valid range for theta
        with pytest.raises(ValidationError):
            QFire_Advanced_User_Inputs(minimum_landing_angle=361)

    def test_to_dict(self):
        """Test the to_dict method of a QFire_Advanced_User_Inputs object."""
        qfire_advanced_user_inputs = QFire_Advanced_User_Inputs()
        result_dict = qfire_advanced_user_inputs.to_dict()
        assert result_dict[
                   'fraction_cells_launch_firebrands'] == qfire_advanced_user_inputs.fraction_cells_launch_firebrands
        assert result_dict[
                   'firebrand_radius_scale_factor'] == qfire_advanced_user_inputs.firebrand_radius_scale_factor
        assert result_dict[
                   'firebrand_trajectory_time_step'] == qfire_advanced_user_inputs.firebrand_trajectory_time_step
        assert result_dict[
                   'firebrand_launch_interval'] == qfire_advanced_user_inputs.firebrand_launch_interval
        assert result_dict[
                   'firebrands_per_deposition'] == qfire_advanced_user_inputs.firebrands_per_deposition
        assert result_dict[
                   'firebrand_area_ratio'] == qfire_advanced_user_inputs.firebrand_area_ratio
        assert result_dict[
                   'minimum_burn_rate_coefficient'] == qfire_advanced_user_inputs.minimum_burn_rate_coefficient
        assert result_dict[
                   'max_firebrand_thickness_fraction'] == qfire_advanced_user_inputs.max_firebrand_thickness_fraction
        assert result_dict[
                   'firebrand_germination_delay'] == qfire_advanced_user_inputs.firebrand_germination_delay
        assert result_dict[
                   'vertical_velocity_scale_factor'] == qfire_advanced_user_inputs.vertical_velocity_scale_factor
        assert result_dict[
                   'minimum_firebrand_ignitions'] == qfire_advanced_user_inputs.minimum_firebrand_ignitions
        assert result_dict[
                   'maximum_firebrand_ignitions'] == qfire_advanced_user_inputs.maximum_firebrand_ignitions
        assert result_dict[
                   'minimum_landing_angle'] == qfire_advanced_user_inputs.minimum_landing_angle
        assert result_dict[
                   'maximum_firebrand_thickness'] == qfire_advanced_user_inputs.maximum_firebrand_thickness

    def test_from_dict(self):
        """Test class initialization from a dictionary object"""
        qfire_advanced_user_inputs = QFire_Advanced_User_Inputs()
        result_dict = qfire_advanced_user_inputs.to_dict()
        test_obj = QFire_Advanced_User_Inputs.from_dict(result_dict)
        assert test_obj == qfire_advanced_user_inputs

    def test_to_docs(self):
        """Test the to_docs method of a QFire_Advanced_User_Inputs object."""
        qfire_advanced_user_inputs = QFire_Advanced_User_Inputs()
        result_dict = qfire_advanced_user_inputs.to_dict()
        result_docs = qfire_advanced_user_inputs.get_documentation()
        for key in result_dict:
            assert key in result_docs
        for key in result_docs:
            assert key in result_dict

    def test_to_file(self):
        """Test the to_file method of a QFire_Advanced_User_Inputs object."""
        qfire_advanced_user_inputs = QFire_Advanced_User_Inputs(
            fraction_cells_launch_firebrands=0.1)
        qfire_advanced_user_inputs.to_file("tmp/")

        # Read the content of the file and check for correctness
        with open("tmp/QFIRE_advanced_user_inputs.inp", 'r') as file:
            lines = file.readlines()
            assert float(lines[0].strip().split("!")[0]) == qfire_advanced_user_inputs.fraction_cells_launch_firebrands
            assert float(lines[1].strip().split("!")[0]) == qfire_advanced_user_inputs.firebrand_radius_scale_factor
            assert float(lines[2].strip().split("!")[0]) == qfire_advanced_user_inputs.firebrand_trajectory_time_step
            assert float(lines[3].strip().split("!")[0]) == qfire_advanced_user_inputs.firebrand_launch_interval
            assert float(lines[4].strip().split("!")[0]) == qfire_advanced_user_inputs.firebrands_per_deposition
            assert float(lines[5].strip().split("!")[0]) == qfire_advanced_user_inputs.firebrand_area_ratio
            assert float(lines[6].strip().split("!")[0]) == qfire_advanced_user_inputs.minimum_burn_rate_coefficient
            assert float(lines[7].strip().split("!")[0]) == qfire_advanced_user_inputs.max_firebrand_thickness_fraction
            assert float(lines[8].strip().split("!")[0]) == qfire_advanced_user_inputs.firebrand_germination_delay
            assert float(lines[9].strip().split("!")[0]) == qfire_advanced_user_inputs.vertical_velocity_scale_factor
            assert float(lines[10].strip().split("!")[0]) == qfire_advanced_user_inputs.minimum_firebrand_ignitions
            assert float(lines[11].strip().split("!")[0]) == qfire_advanced_user_inputs.maximum_firebrand_ignitions
            assert float(lines[12].strip().split("!")[0]) == qfire_advanced_user_inputs.minimum_landing_angle
            assert float(lines[13].strip().split("!")[0]) == qfire_advanced_user_inputs.maximum_firebrand_thickness

        # Test writing to a non-existent directory
        with pytest.raises(FileNotFoundError):
            qfire_advanced_user_inputs.to_file(
                "/non_existent_path/QFIRE_advanced_user_inputs.inp")

    def test_from_file(self):
        """Test initializing a class from a QFIRE_advanced_user_inputs.inp
        file."""
        qfire_advanced_user_inputs = QFire_Advanced_User_Inputs()
        qfire_advanced_user_inputs.to_file("tmp/")
        test_object = QFire_Advanced_User_Inputs.from_file("tmp/")
        assert isinstance(test_object, QFire_Advanced_User_Inputs)
        assert qfire_advanced_user_inputs == test_object


class TestQUIC_fire:
    @staticmethod
    def get_test_object():
        return QUIC_fire(nz=26,
                         sim_time=60, time_now=1695311421)

    def test_init(self):
        # Test default initialization
        quic_fire = self.get_test_object()
        assert quic_fire.nz == 26
        assert quic_fire.sim_time == 60

        # Test changing the default values
        quic_fire.nz = 27
        assert quic_fire.nz == 27

        # Test data type casting
        quic_fire = QUIC_fire(nz="26",
                              sim_time=60, time_now=1695311421)
        assert isinstance(quic_fire.nz, int)
        assert quic_fire.nz == 26

        # Test stretch grid input
        assert quic_fire.stretch_grid_flag == 0
        assert quic_fire.stretch_grid_input == "1"
        assert quic_fire.dz == 1
        quic_fire.nz = 5
        quic_fire.dz_array = [1, 2, 3, 4, 5]
        quic_fire.stretch_grid_flag = 1
        assert quic_fire.stretch_grid_input == "1.0\n2.0\n3.0\n4.0\n5.0\n"

        # Test invalid dz array
        quic_fire = QUIC_fire(nz=26,
                              sim_time=60, time_now=1695311421,
                              stretch_grid_flag=1,
                              dz_array=[1, 2, 3, 4, 5])
        with pytest.raises(ValueError):
            assert quic_fire.stretch_grid_input == "1.0\n2.0\n3.0\n4.0\n5.0\n"
        
        # Test invalid random_seed
        quic_fire = self.get_test_object()
        with pytest.raises(ValidationError):
            quic_fire.random_seed = 0

        # Test fuel inputs
        quic_fire = QUIC_fire(nz=26,
                              sim_time=60, time_now=1695311421)
        assert quic_fire.fuel_density is None
        
        quic_fire.fuel_flag = 1
        quic_fire.fuel_density=0.5
        quic_fire.fuel_moisture=1
        quic_fire.fuel_height=0.75
        assert quic_fire.fuel_lines == (
            f"{quic_fire.fuel_flag}\t! fuel density flag: 1 = uniform; "
            f"2 = provided thru QF_FuelMoisture.inp, 3 = Firetech"
            f" files for quic grid, 4 = Firetech files for "
            f"different grid (need interpolation)"
            f"\n0.5"
            f"\n{quic_fire.fuel_flag}\t! fuel moisture flag: 1 = uniform; "
            f"2 = provided thru QF_FuelMoisture.inp, 3 = Firetech"
            f" files for quic grid, 4 = Firetech files for "
            f"different grid (need interpolation)"
            f"\n1.0"
            f"\n{quic_fire.fuel_flag}\t! fuel height flag: 1 = uniform; "
            f"2 = provided thru QF_FuelMoisture.inp, 3 = Firetech"
            f" files for quic grid, 4 = Firetech files for "
            f"different grid (need interpolation)"
            f"\n0.75")

    def test_to_dict(self):
        """Test the to_dict method of a QUIC_fire object."""
        quic_fire = self.get_test_object()
        result_dict = quic_fire.to_dict()

        assert result_dict['nz'] == quic_fire.nz
        # TODO: revisit this one
        # assert result_dict["output_times"] == quic_fire.output_times
        assert result_dict['time_now'] == quic_fire.time_now
        assert result_dict['sim_time'] == quic_fire.sim_time
        assert result_dict['fire_flag'] == quic_fire.fire_flag
        assert result_dict['random_seed'] == quic_fire.random_seed
        assert result_dict['fire_time_step'] == quic_fire.fire_time_step
        assert result_dict['quic_time_step'] == quic_fire.quic_time_step
        assert result_dict['out_time_fire'] == quic_fire.out_time_fire
        assert result_dict['out_time_wind'] == quic_fire.out_time_wind
        assert result_dict['out_time_emis_rad'] == quic_fire.out_time_emis_rad
        assert result_dict['out_time_wind_avg'] == quic_fire.out_time_wind_avg
        assert result_dict['stretch_grid_flag'] == quic_fire.stretch_grid_flag
        assert result_dict['dz'] == quic_fire.dz
        assert result_dict['dz_array'] == quic_fire.dz_array
        assert result_dict['fuel_flag'] == quic_fire.fuel_flag
        assert result_dict['fuel_density'] == quic_fire.fuel_density
        assert result_dict['fuel_moisture'] == quic_fire.fuel_moisture
        assert result_dict['fuel_height'] == quic_fire.fuel_height
        assert result_dict['fuel_lines'] == quic_fire.fuel_lines
        assert result_dict['ignitions_per_cell'] == quic_fire.ignitions_per_cell
        assert result_dict['firebrand_flag'] == quic_fire.firebrand_flag
        assert result_dict['auto_kill'] == quic_fire.auto_kill
        assert result_dict['eng_to_atm_out'] == quic_fire.eng_to_atm_out
        assert result_dict['react_rate_out'] == quic_fire.react_rate_out
        assert result_dict['fuel_dens_out'] == quic_fire.fuel_dens_out
        assert result_dict['QF_wind_out'] == quic_fire.QF_wind_out
        assert result_dict['QU_wind_inst_out'] == quic_fire.QU_wind_inst_out
        assert result_dict['QU_wind_avg_out'] == quic_fire.QU_wind_avg_out
        assert result_dict['fuel_moist_out'] == quic_fire.fuel_moist_out
        assert result_dict['mass_burnt_out'] == quic_fire.mass_burnt_out
        assert result_dict['firebrand_out'] == quic_fire.firebrand_out
        assert result_dict['emissions_out'] == quic_fire.emissions_out
        assert result_dict['radiation_out'] == quic_fire.radiation_out
        assert result_dict['intensity_out'] == quic_fire.intensity_out

        # Computed fields
        assert result_dict['stretch_grid_input'] == quic_fire.stretch_grid_input
        assert result_dict['ignition_lines'] == quic_fire.ignition_lines
        assert result_dict['fuel_lines'] == quic_fire.fuel_lines

    # TODO: Add test for from_dict
    # TODO: Add test for to_docs
    # TODO: Add test for to_file

    def test_from_file(self):
        """Test initializing a class from a QUIC_fire.inp
        file."""
        quic_fire = self.get_test_object()
        quic_fire.to_file("tmp/")
        test_object = QUIC_fire.from_file("tmp/")
        assert isinstance(test_object, QUIC_fire)
        assert quic_fire == test_object

class Test_QFire_Bldg_Advanced_User_Inputs:

    def test_default_init(self):
        bldg_inputs = QFire_Bldg_Advanced_User_Inputs()

        assert bldg_inputs.convert_buildings_to_fuel_flag == 0
        assert bldg_inputs.building_fuel_density == 0.5
        assert bldg_inputs.building_attenuation_coefficient == 2.
        assert bldg_inputs.building_surface_roughness == 0.01
        assert bldg_inputs.convert_fuel_to_canopy_flag == 1
        assert bldg_inputs.update_canopy_winds_flag == 1
        assert bldg_inputs.fuel_attenuation_coefficient == 1.
        assert bldg_inputs.fuel_surface_roughness == 0.1

    def test_custom_init(self):
        # Change a flag
        bldg_inputs = QFire_Bldg_Advanced_User_Inputs(
            convert_buildings_to_fuel_flag=1)
        assert bldg_inputs.convert_buildings_to_fuel_flag == 1

        # Change a float
        bldg_inputs = QFire_Bldg_Advanced_User_Inputs(building_fuel_density=0.6)
        assert bldg_inputs.building_fuel_density == 0.6

        # Test data type casting
        bldg_inputs = QFire_Bldg_Advanced_User_Inputs(
            building_fuel_density="0.6")
        assert isinstance(bldg_inputs.building_fuel_density, float)

    def test_init_invalid_values(self):
        # Test invalid convert_buildings_to_fuel_flag
        for invalid_flag in [-1, 2, "1", 1., 1.5]:
            with pytest.raises(ValidationError):
                QFire_Bldg_Advanced_User_Inputs(
                    convert_buildings_to_fuel_flag=invalid_flag)

        # Test invalid building_fuel_density
        for invalid_density in [-1, ""]:
            with pytest.raises(ValidationError):
                QFire_Bldg_Advanced_User_Inputs(
                    building_fuel_density=invalid_density)

    def test_to_dict(self):
        bldg_inputs = QFire_Bldg_Advanced_User_Inputs()
        result_dict = bldg_inputs.to_dict()

        assert result_dict['convert_buildings_to_fuel_flag'] == bldg_inputs.convert_buildings_to_fuel_flag
        assert result_dict['building_fuel_density'] == bldg_inputs.building_fuel_density
        assert result_dict['building_attenuation_coefficient'] == bldg_inputs.building_attenuation_coefficient
        assert result_dict['building_surface_roughness'] == bldg_inputs.building_surface_roughness
        assert result_dict['convert_fuel_to_canopy_flag'] == bldg_inputs.convert_fuel_to_canopy_flag
        assert result_dict['update_canopy_winds_flag'] == bldg_inputs.update_canopy_winds_flag
        assert result_dict['fuel_attenuation_coefficient'] == bldg_inputs.fuel_attenuation_coefficient
        assert result_dict['fuel_surface_roughness'] == bldg_inputs.fuel_surface_roughness

    def test_from_dict(self):
        bldg_inputs = QFire_Bldg_Advanced_User_Inputs()
        result_dict = bldg_inputs.to_dict()
        test_obj = QFire_Bldg_Advanced_User_Inputs.from_dict(result_dict)
        assert test_obj == bldg_inputs

    def test_to_docs(self):
        bldg_inputs = QFire_Bldg_Advanced_User_Inputs()
        result_dict = bldg_inputs.to_dict()
        result_docs = bldg_inputs.get_documentation()
        for key in result_dict:
            assert key in result_docs
        for key in result_docs:
            assert key in result_dict

    def test_to_file(self):
        bldg_inputs = QFire_Bldg_Advanced_User_Inputs()
        bldg_inputs.to_file("tmp/")

        # Read the content of the file and check for correctness
        with open("tmp/QFIRE_bldg_advanced_user_inputs.inp", 'r') as file:
            lines = file.readlines()
        assert int(lines[0].strip().split("!")[0]) == bldg_inputs.convert_buildings_to_fuel_flag
        assert float(lines[1].strip().split("!")[0]) == bldg_inputs.building_fuel_density
        assert float(lines[2].strip().split("!")[0]) == bldg_inputs.building_attenuation_coefficient
        assert float(lines[3].strip().split("!")[0]) == bldg_inputs.building_surface_roughness
        assert int(lines[4].strip().split("!")[0]) == bldg_inputs.convert_fuel_to_canopy_flag
        assert int(lines[5].strip().split("!")[0]) == bldg_inputs.update_canopy_winds_flag
        assert float(lines[6].strip().split("!")[0]) == bldg_inputs.fuel_attenuation_coefficient
        assert float(lines[7].strip().split("!")[0]) == bldg_inputs.fuel_surface_roughness

        # Test writing to a non-existent directory
        with pytest.raises(FileNotFoundError):
            bldg_inputs.to_file(
                "/non_existent_path/QFIRE_bldg_advanced_user_inputs.inp")

    def test_from_file(self):
        bldg_inputs = QFire_Bldg_Advanced_User_Inputs()
        bldg_inputs.to_file("tmp/")
        test_object = QFire_Bldg_Advanced_User_Inputs.from_file("tmp/")
        assert isinstance(test_object, QFire_Bldg_Advanced_User_Inputs)
        assert bldg_inputs == test_object


class Test_QFire_Plume_Advanced_User_Inputs:

    def test_default_init(self):
        plume_inputs = QFire_Plume_Advanced_User_Inputs()

        assert plume_inputs.max_plumes_per_timestep == 150000
        assert plume_inputs.min_plume_updraft_velocity == 0.1
        assert plume_inputs.max_plume_updraft_velocity == 100.
        assert plume_inputs.min_velocity_ratio == 0.1
        assert plume_inputs.brunt_vaisala_freq_squared == 0.
        assert plume_inputs.creeping_flag == 1
        assert plume_inputs.adaptive_timestep_flag == 0
        assert plume_inputs.plume_timestep == 1.
        assert plume_inputs.sor_option_flag == 1
        assert plume_inputs.sor_alpha_plume_center == 10.
        assert plume_inputs.sor_alpha_plume_edge == 1.
        assert plume_inputs.max_plume_merging_angle == 30.
        assert plume_inputs.max_plume_overlap_fraction == 0.7
        assert plume_inputs.plume_to_grid_updrafts_flag == 1
        assert plume_inputs.max_points_along_plume_edge == 10
        assert plume_inputs.plume_to_grid_intersection_flag == 1

    def test_custom_init(self):
        plume_inputs = QFire_Plume_Advanced_User_Inputs(
            max_plumes_per_timestep=100000,
            min_plume_updraft_velocity=0.2,
            creeping_flag=0,
            max_plume_updraft_velocity="100."
        )
        assert plume_inputs.max_plumes_per_timestep == 100000
        assert plume_inputs.min_plume_updraft_velocity == 0.2
        assert plume_inputs.creeping_flag == 0
        assert plume_inputs.max_plume_updraft_velocity == 100.

    def test_invalid_values(self):
        # Invalid max_plumes_per_timestep (Positive integer)
        for value in [-1, 0, 1.5, "a"]:
            with pytest.raises(ValidationError):
                QFire_Plume_Advanced_User_Inputs(max_plumes_per_timestep=value)

        # Invalid min_plume_updraft_velocity (Positive float)
        for value in [-1, 0, "a"]:
            with pytest.raises(ValidationError):
                QFire_Plume_Advanced_User_Inputs(min_plume_updraft_velocity=value)

        # Invalid brunt_vaisala_freq_squared (Non-negative float)
        for value in [-1, "a"]:
            with pytest.raises(ValidationError):
                QFire_Plume_Advanced_User_Inputs(brunt_vaisala_freq_squared=value)

        # Invalid creeping_flag (Literal 0 or 1)
        for value in [-1, 2, 1.5, "a", "0"]:
            with pytest.raises(ValidationError):
                QFire_Plume_Advanced_User_Inputs(creeping_flag=value)

    def test_to_dict(self):
        plume_inputs = QFire_Plume_Advanced_User_Inputs()
        result_dict = plume_inputs.to_dict()

        assert result_dict['max_plumes_per_timestep'] == plume_inputs.max_plumes_per_timestep
        assert result_dict['min_plume_updraft_velocity'] == plume_inputs.min_plume_updraft_velocity
        assert result_dict['max_plume_updraft_velocity'] == plume_inputs.max_plume_updraft_velocity
        assert result_dict['min_velocity_ratio'] == plume_inputs.min_velocity_ratio
        assert result_dict['brunt_vaisala_freq_squared'] == plume_inputs.brunt_vaisala_freq_squared
        assert result_dict['creeping_flag'] == plume_inputs.creeping_flag
        assert result_dict['adaptive_timestep_flag'] == plume_inputs.adaptive_timestep_flag
        assert result_dict['plume_timestep'] == plume_inputs.plume_timestep
        assert result_dict['sor_option_flag'] == plume_inputs.sor_option_flag
        assert result_dict['sor_alpha_plume_center'] == plume_inputs.sor_alpha_plume_center
        assert result_dict['sor_alpha_plume_edge'] == plume_inputs.sor_alpha_plume_edge
        assert result_dict['max_plume_merging_angle'] == plume_inputs.max_plume_merging_angle
        assert result_dict['max_plume_overlap_fraction'] == plume_inputs.max_plume_overlap_fraction
        assert result_dict['plume_to_grid_updrafts_flag'] == plume_inputs.plume_to_grid_updrafts_flag
        assert result_dict['max_points_along_plume_edge'] == plume_inputs.max_points_along_plume_edge
        assert result_dict['plume_to_grid_intersection_flag'] == plume_inputs.plume_to_grid_intersection_flag

    def test_from_dict(self):
        plume_inputs = QFire_Plume_Advanced_User_Inputs()
        result_dict = plume_inputs.to_dict()
        test_obj = QFire_Plume_Advanced_User_Inputs.from_dict(result_dict)
        assert test_obj == plume_inputs

    def test_to_docs(self):
        plume_inputs = QFire_Plume_Advanced_User_Inputs()
        result_dict = plume_inputs.to_dict()
        result_docs = plume_inputs.get_documentation()
        for key in result_dict:
            assert key in result_docs
        for key in result_docs:
            assert key in result_dict

    def test_to_file(self):
        plume_inputs = QFire_Plume_Advanced_User_Inputs()
        plume_inputs.to_file("tmp/")

        # Read the content of the file and check for correctness
        with open("tmp/QFIRE_plume_advanced_user_inputs.inp", 'r') as file:
            lines = file.readlines()
        assert int(lines[0].strip().split("!")[0]) == plume_inputs.max_plumes_per_timestep
        assert float(lines[1].strip().split("!")[0]) == plume_inputs.min_plume_updraft_velocity
        assert float(lines[2].strip().split("!")[0]) == plume_inputs.max_plume_updraft_velocity
        assert float(lines[3].strip().split("!")[0]) == plume_inputs.min_velocity_ratio
        assert float(lines[4].strip().split("!")[0]) == plume_inputs.brunt_vaisala_freq_squared
        assert int(lines[5].strip().split("!")[0]) == plume_inputs.creeping_flag
        assert int(lines[6].strip().split("!")[0]) == plume_inputs.adaptive_timestep_flag
        assert float(lines[7].strip().split("!")[0]) == plume_inputs.plume_timestep
        assert int(lines[8].strip().split("!")[0]) == plume_inputs.sor_option_flag
        assert float(lines[9].strip().split("!")[0]) == plume_inputs.sor_alpha_plume_center
        assert float(lines[10].strip().split("!")[0]) == plume_inputs.sor_alpha_plume_edge
        assert float(lines[11].strip().split("!")[0]) == plume_inputs.max_plume_merging_angle
        assert float(lines[12].strip().split("!")[0]) == plume_inputs.max_plume_overlap_fraction
        assert int(lines[13].strip().split("!")[0]) == plume_inputs.plume_to_grid_updrafts_flag
        assert int(lines[14].strip().split("!")[0]) == plume_inputs.max_points_along_plume_edge
        assert int(lines[15].strip().split("!")[0]) == plume_inputs.plume_to_grid_intersection_flag

    def test_from_file(self):
        plume_inputs = QFire_Plume_Advanced_User_Inputs()
        plume_inputs.to_file("tmp/")
        test_object = QFire_Plume_Advanced_User_Inputs.from_file("tmp/")
        assert isinstance(test_object, QFire_Plume_Advanced_User_Inputs)
        assert plume_inputs == test_object


class TestSimulationInputs:
    def get_basic_test_object(self):
        return SimulationInputs.setup_simulation(
            nx=100, ny=100, fire_nz=40, quic_nz=26,
            quic_height=180, dx=2, dy=2, dz=1,
            wind_speed=2.7, wind_direction=270,
            simulation_time=600, output_time=60)

    def test_basic_inputs(self):
        sim_inputs = self.get_basic_test_object()
        assert isinstance(sim_inputs, SimulationInputs)

    def test_list_inputs(self):
        sim_inputs = self.get_basic_test_object()
        inputs = sim_inputs.list_inputs()
        assert "rasterorigin" in inputs

    def test_get_input(self):
        sim_inputs = self.get_basic_test_object()
        rasterorigin = sim_inputs.get_input("rasterorigin")
        assert isinstance(rasterorigin, RasterOrigin)


<<<<<<< HEAD
class TestQUbuildout:
    def get_test_object(self):
        return QP_buildout()
    
    def test_init(self):
        qp_buildout = self.get_test_object()
        assert isinstance(qp_buildout, QP_buildout)
    
    def test_from_file(self):
        qp_buildout = self.get_test_object()
        qp_buildout.to_file("tmp/")
        test_object = QP_buildout.from_file("tmp/")
        assert qp_buildout == test_object
=======
class TestRuntimeAdvancedUserInputs:
    def get_test_object(self):
        return RuntimeAdvancedUserInputs()

    def test_init(self):
        raui = self.get_test_object()
        assert isinstance(raui, RuntimeAdvancedUserInputs)
        assert raui.num_cpus == 8
        assert raui.use_acw == 0

    def test_from_file(self):
        raui = self.get_test_object()
        raui.to_file("tmp/")
        test_object = RuntimeAdvancedUserInputs.from_file("tmp/")
        assert raui == test_object

        
class TestQUmovingcoords:
    def get_test_object(self):
        return QU_movingcoords()

    def test_init(self):
        qu_moving = self.get_test_object()
        assert isinstance(qu_moving, QU_movingcoords)

    def test_from_file(self):
        qu_moving = self.get_test_object()
        qu_moving.to_file("tmp/")
        test_object = QU_movingcoords.from_file("tmp/")
        assert qu_moving == test_object
>>>>>>> e0f804fc
<|MERGE_RESOLUTION|>--- conflicted
+++ resolved
@@ -1157,7 +1157,38 @@
         assert isinstance(rasterorigin, RasterOrigin)
 
 
-<<<<<<< HEAD
+class TestRuntimeAdvancedUserInputs:
+    def get_test_object(self):
+        return RuntimeAdvancedUserInputs()
+
+    def test_init(self):
+        raui = self.get_test_object()
+        assert isinstance(raui, RuntimeAdvancedUserInputs)
+        assert raui.num_cpus == 8
+        assert raui.use_acw == 0
+
+    def test_from_file(self):
+        raui = self.get_test_object()
+        raui.to_file("tmp/")
+        test_object = RuntimeAdvancedUserInputs.from_file("tmp/")
+        assert raui == test_object
+
+        
+class TestQUmovingcoords:
+    def get_test_object(self):
+        return QU_movingcoords()
+
+    def test_init(self):
+        qu_moving = self.get_test_object()
+        assert isinstance(qu_moving, QU_movingcoords)
+
+    def test_from_file(self):
+        qu_moving = self.get_test_object()
+        qu_moving.to_file("tmp/")
+        test_object = QU_movingcoords.from_file("tmp/")
+        assert qu_moving == test_object
+        
+        
 class TestQUbuildout:
     def get_test_object(self):
         return QP_buildout()
@@ -1170,36 +1201,4 @@
         qp_buildout = self.get_test_object()
         qp_buildout.to_file("tmp/")
         test_object = QP_buildout.from_file("tmp/")
-        assert qp_buildout == test_object
-=======
-class TestRuntimeAdvancedUserInputs:
-    def get_test_object(self):
-        return RuntimeAdvancedUserInputs()
-
-    def test_init(self):
-        raui = self.get_test_object()
-        assert isinstance(raui, RuntimeAdvancedUserInputs)
-        assert raui.num_cpus == 8
-        assert raui.use_acw == 0
-
-    def test_from_file(self):
-        raui = self.get_test_object()
-        raui.to_file("tmp/")
-        test_object = RuntimeAdvancedUserInputs.from_file("tmp/")
-        assert raui == test_object
-
-        
-class TestQUmovingcoords:
-    def get_test_object(self):
-        return QU_movingcoords()
-
-    def test_init(self):
-        qu_moving = self.get_test_object()
-        assert isinstance(qu_moving, QU_movingcoords)
-
-    def test_from_file(self):
-        qu_moving = self.get_test_object()
-        qu_moving.to_file("tmp/")
-        test_object = QU_movingcoords.from_file("tmp/")
-        assert qu_moving == test_object
->>>>>>> e0f804fc
+        assert qp_buildout == test_object