"""
Test module for the inputs module of the quicfire_tools package.
"""
from pathlib import Path

import pytest
from pydantic import ValidationError

from quicfire_tools.inputs import *

# Create a tmp/ directory to store the temporary test files
Path("tmp/").mkdir(exist_ok=True)


class TestGridList:
    def test_init(self):
        """Test the initialization of a Gridlist object."""
        # Test the default initialization
        gridlist = Gridlist(n=10, m=10, l=10, dx=1, dy=1, dz=1, aa1=1)
        assert isinstance(gridlist, Gridlist)
        assert gridlist.n == 10
        for i in ["n", "m", "l", "dx", "dy", "dz", "aa1"]:
            assert i in gridlist.list_parameters()

        # Test data type casting
        gridlist = Gridlist(n="10", m=10, l=10, dx=1, dy=1, dz=1, aa1=1)
        assert isinstance(gridlist.n, int)
        assert gridlist.n == 10

        # Pass bad parameters: non-real numbers
        with pytest.raises(ValidationError):
            Gridlist(n=2.5, m=10, l=10, dx="", dy=1, dz=1, aa1=1)
        with pytest.raises(ValidationError):
            Gridlist(n="a", m=10, l=10, dx=1, dy=1, dz=1, aa1=1)

        # Pass bad parameters: zero or negative values
        with pytest.raises(ValidationError):
            Gridlist(n=-10, m=10, l=10, dx=0, dy=1, dz=1, aa1=1)
        with pytest.raises(ValidationError):
            Gridlist(n=10, m=10, l=10, dx=1, dy=0, dz=1, aa1=1)

    def test_to_dict(self):
        gridlist = Gridlist(n=10, m=10, l=10, dx=1, dy=1, dz=1, aa1=1)
        result_dict = gridlist.to_dict()
        assert result_dict['n'] == 10
        assert result_dict['m'] == 10
        assert result_dict['l'] == 10
        assert result_dict['dx'] == 1
        assert result_dict['dy'] == 1
        assert result_dict['dz'] == 1
        assert '_validate_inputs' not in result_dict

    def test_to_docs(self):
        gridlist = Gridlist(n=10, m=10, l=10, dx=1, dy=1, dz=1, aa1=1)
        result_dict = gridlist.to_dict()
        result_docs = gridlist.get_documentation()
        for key in result_dict:
            assert key in result_docs
        for key in result_docs:
            assert key in result_dict

    def test_to_file(self):
        """Test the write_file method of a Gridlist object."""
        gridlist = Gridlist(n=10, m=10, l=10, dx=1., dy=1., dz=1., aa1=1.)
        gridlist.to_file("tmp/")

        # Read the content of the file and check for correctness
        with open("tmp/gridlist", 'r') as file:
            lines = file.readlines()
            assert lines[0].split("=")[1].strip() == "10"
            assert lines[1].split("=")[1].strip() == "10"
            assert lines[2].split("=")[1].strip() == "10"
            assert lines[3].split("=")[1].strip() == "1.0"
            assert lines[4].split("=")[1].strip() == "1.0"
            assert lines[5].split("=")[1].strip() == "1.0"
            assert lines[6].split("=")[1].strip() == "1.0"

        # Test writing to a non-existent directory
        with pytest.raises(FileNotFoundError):
            gridlist.to_file("/non_existent_path/gridlist.txt")


class TestRasterOrigin:
    def test_init(self):
        """Test the initialization of a RasterOrigin object."""
        # Test the default initialization
        raster_origin = RasterOrigin()
        assert isinstance(raster_origin, RasterOrigin)
        assert raster_origin.utm_x == 0.
        assert raster_origin.utm_y == 0.

        # Test the default initialization
        raster_origin = RasterOrigin(utm_x=500.0, utm_y=1000.0)
        assert isinstance(raster_origin, RasterOrigin)
        assert raster_origin.utm_x == 500.0
        assert raster_origin.utm_y == 1000.0

        # Test data type casting
        raster_origin = RasterOrigin(utm_x="500", utm_y=1000.0)
        assert isinstance(raster_origin.utm_x, float)
        assert raster_origin.utm_x == 500.0

        # Pass bad parameters: non-real numbers
        with pytest.raises(ValidationError):
            RasterOrigin(utm_x="x", utm_y=1000.0)

        # Pass bad parameters: zero or negative values
        with pytest.raises(ValidationError):
            RasterOrigin(utm_x=-1, utm_y=1000.0)
        with pytest.raises(ValidationError):
            RasterOrigin(utm_x=500.0, utm_y=-1000.0)

    def test_to_dict(self):
        """Test the to_dict method of a RasterOrigin object."""
        raster_origin = RasterOrigin(utm_x=500.0, utm_y=1000.0)
        result_dict = raster_origin.to_dict()
        assert result_dict['utm_x'] == raster_origin.utm_x
        assert result_dict['utm_y'] == raster_origin.utm_y

    def test_from_dict(self):
        """Test the from_dict method of a RasterOrigin object."""
        raster_origin = RasterOrigin(utm_x=500.0, utm_y=1000.0)
        result_dict = raster_origin.to_dict()
        test_object = RasterOrigin.from_dict(result_dict)
        assert isinstance(test_object, RasterOrigin)
        assert raster_origin == test_object

    def test_to_docs(self):
        raster_origin = RasterOrigin(utm_x=500.0, utm_y=1000.0)
        result_dict = raster_origin.to_dict()
        result_docs = raster_origin.get_documentation()
        for key in result_dict:
            assert key in result_docs
        for key in result_docs:
            assert key in result_dict

    def test_to_file(self):
        """Test the to_file method of a RasterOrigin object."""
        raster_origin = RasterOrigin(utm_x=500.0, utm_y=1000.0)
        raster_origin.to_file("tmp/")

        # Read the content of the file and check for correctness
        with open("tmp/rasterorigin.txt", 'r') as file:
            lines = file.readlines()
            assert float(lines[0].strip()) == raster_origin.utm_x
            assert float(lines[1].strip()) == raster_origin.utm_y

        # Test writing to a non-existent directory
        with pytest.raises(FileNotFoundError):
            raster_origin.to_file("/non_existent_path/rasterorigin.txt")

    def test_from_file(self):
        """Test initializing a class from a rasterorigin.txt file."""
        raster_origin = RasterOrigin()
        raster_origin.to_file("tmp/")
        test_object = RasterOrigin.from_file("tmp/")
        assert isinstance(test_object, RasterOrigin)
        assert raster_origin == test_object


class TestQU_Buildings:
    def test_init(self):
        """Test the initialization of a QU_Buildings object."""
        # Test the default initialization
        qu_buildings = QU_Buildings()
        assert qu_buildings.wall_roughness_length == 0.1
        assert qu_buildings.number_of_buildings == 0
        assert qu_buildings.number_of_polygon_nodes == 0

        # Test custom initialization
        qu_buildings = QU_Buildings(wall_roughness_length=1.0,
                                    number_of_buildings=0,
                                    number_of_polygon_nodes=0)
        assert qu_buildings.wall_roughness_length == 1.0
        assert qu_buildings.number_of_buildings == 0
        assert qu_buildings.number_of_polygon_nodes == 0

        # Test data type casting
        qu_buildings = QU_Buildings(wall_roughness_length="1.0",
                                    number_of_buildings=1.0)
        assert isinstance(qu_buildings.wall_roughness_length, float)
        assert qu_buildings.wall_roughness_length == 1.0
        assert isinstance(qu_buildings.number_of_buildings, int)
        assert qu_buildings.number_of_buildings == 1

        # Pass bad parameters
        with pytest.raises(ValidationError):
            QU_Buildings(wall_roughness_length=-1, number_of_buildings=0,
                         number_of_polygon_nodes=0)
        with pytest.raises(ValidationError):
            QU_Buildings(wall_roughness_length=1, number_of_buildings=-1,
                         number_of_polygon_nodes=0)
        with pytest.raises(ValidationError):
            QU_Buildings(wall_roughness_length=0)

    def test_to_dict(self):
        """Test the to_dict method of a QU_Buildings object."""
        qu_buildings = QU_Buildings()
        result_dict = qu_buildings.to_dict()
<<<<<<< HEAD
        assert result_dict[
                   'wall_roughness_length'] == qu_buildings.wall_roughness_length
        assert result_dict[
                   'number_of_buildings'] == qu_buildings.number_of_buildings
        assert result_dict[
                   'number_of_polygon_nodes'] == qu_buildings.number_of_polygon_nodes
=======
        assert result_dict['wall_roughness_length'] == qu_buildings.wall_roughness_length
        assert result_dict['number_of_buildings'] == qu_buildings.number_of_buildings
        assert result_dict['number_of_polygon_nodes'] == qu_buildings.number_of_polygon_nodes
>>>>>>> 3c7a8bd7

    def test_from_dict(self):
        """Test the from_dict method of a QU_Buildings object."""
        qu_buildings = QU_Buildings()
        result_dict = qu_buildings.to_dict()
        test_object = QU_Buildings.from_dict(result_dict)
        assert isinstance(test_object, QU_Buildings)
        assert qu_buildings == test_object

    def test_to_docs(self):
        qu_buildings = QU_Buildings()
        result_dict = qu_buildings.to_dict()
        result_docs = qu_buildings.get_documentation()
        for key in result_dict:
            assert key in result_docs
        for key in result_docs:
            assert key in result_dict

    def test_to_file(self):
        """Test the to_file method of a QU_Buildings object."""
        qu_buildings = QU_Buildings()
        qu_buildings.to_file("tmp/")

        # Read the content of the file and check for correctness
        with open("tmp/QU_buildings.inp", 'r') as file:
            lines = file.readlines()
            assert float(lines[1].strip().split("\t")[
                             0]) == qu_buildings.wall_roughness_length
            assert int(lines[2].strip().split("\t")[
                           0]) == qu_buildings.number_of_buildings
            assert int(lines[3].strip().split("\t")[
                           0]) == qu_buildings.number_of_polygon_nodes

        # Test writing to a non-existent directory
        with pytest.raises(FileNotFoundError):
            qu_buildings.to_file("/non_existent_path/QU_buildings.inp")

    def test_from_file(self):
        """Test initializing a class from a QU_buildings.inp file."""
        qu_buildings = QU_Buildings()
        qu_buildings.to_file("tmp/")
        test_object = QU_Buildings.from_file("tmp/")
        assert isinstance(test_object, QU_Buildings)
        assert qu_buildings == test_object


class TestQU_Fileoptions:
    def test_init(self):
        # Test default initialization
        qu_fileoptions = QU_Fileoptions()
        assert qu_fileoptions.output_data_file_format_flag == 2
        assert qu_fileoptions.non_mass_conserved_initial_field_flag == 0
        assert qu_fileoptions.initial_sensor_velocity_field_flag == 0
        assert qu_fileoptions.qu_staggered_velocity_file_flag == 0
        assert qu_fileoptions.generate_wind_startup_files_flag == 0

        # Test custom initialization #1
        qu_fileoptions = QU_Fileoptions(output_data_file_format_flag=1)
        assert qu_fileoptions.output_data_file_format_flag == 1

        # Test custom initialization #2
        qu_fileoptions = QU_Fileoptions(non_mass_conserved_initial_field_flag=1)
        assert qu_fileoptions.non_mass_conserved_initial_field_flag == 1

        # Test custom initialization #3
        qu_fileoptions = QU_Fileoptions(generate_wind_startup_files_flag=1)
        assert qu_fileoptions.generate_wind_startup_files_flag == 1

        # Test invalid output_data_file_format_flag flags
        for invalid_flag in [-1, 0, 5, "1", 1., 1.5]:
            with pytest.raises(ValidationError):
                QU_Fileoptions(output_data_file_format_flag=invalid_flag)

        # Test invalid non_mass_conserved_initial_field_flag flag
        for invalid_flag in [-1, 0., "1", 2]:
            with pytest.raises(ValidationError):
                QU_Fileoptions(
                    non_mass_conserved_initial_field_flag=invalid_flag)

    def test_to_dict(self):
        """Test the to_dict method of a QU_Buildings object."""
        qu_fileoptions = QU_Fileoptions()
        result_dict = qu_fileoptions.to_dict()
<<<<<<< HEAD
        assert result_dict[
                   'output_data_file_format_flag'] == qu_fileoptions.output_data_file_format_flag
        assert result_dict[
                   'non_mass_conserved_initial_field_flag'] == qu_fileoptions.non_mass_conserved_initial_field_flag
        assert result_dict[
                   'initial_sensor_velocity_field_flag'] == qu_fileoptions.initial_sensor_velocity_field_flag
        assert result_dict[
                   'qu_staggered_velocity_file_flag'] == qu_fileoptions.qu_staggered_velocity_file_flag
        assert result_dict[
                   'generate_wind_startup_files_flag'] == qu_fileoptions.generate_wind_startup_files_flag
=======
        assert result_dict['output_data_file_format_flag'] == qu_fileoptions.output_data_file_format_flag
        assert result_dict[
                   'non_mass_conserved_initial_field_flag'] == qu_fileoptions.non_mass_conserved_initial_field_flag
        assert result_dict['initial_sensor_velocity_field_flag'] == qu_fileoptions.initial_sensor_velocity_field_flag
        assert result_dict['qu_staggered_velocity_file_flag'] == qu_fileoptions.qu_staggered_velocity_file_flag
        assert result_dict['generate_wind_startup_files_flag'] == qu_fileoptions.generate_wind_startup_files_flag
>>>>>>> 3c7a8bd7

    def test_from_dict(self):
        """Test the from_dict method of a QU_Buildings object."""
        qu_fileoptions = QU_Fileoptions()
        result_dict = qu_fileoptions.to_dict()
        test_object = QU_Fileoptions.from_dict(result_dict)
        assert isinstance(test_object, QU_Fileoptions)
        assert qu_fileoptions == test_object

    def test_to_docs(self):
        qu_fileoptions = QU_Fileoptions()
        result_dict = qu_fileoptions.to_dict()
        result_docs = qu_fileoptions.get_documentation()
        for key in result_dict:
            assert key in result_docs

    def test_to_file(self):
        """Test the to_file method of a QU_Buildings object."""
        qu_fileoptions = QU_Fileoptions()
        qu_fileoptions.to_file("tmp/")

        # Read the content of the file and check for correctness
        with open("tmp/QU_fileoptions.inp", 'r') as file:
            lines = file.readlines()
            assert int(lines[1].strip().split("!")[0]) == 2
            assert int(lines[2].strip().split("!")[0]) == 0
            assert int(lines[3].strip().split("!")[0]) == 0
            assert int(lines[4].strip().split("!")[0]) == 0
            assert int(lines[5].strip().split("!")[0]) == 0

        # Test writing to a non-existent directory
        with pytest.raises(FileNotFoundError):
            qu_fileoptions.to_file("/non_existent_path/QU_buildings.inp")

    def test_from_file(self):
        """Test initializing a class from a QU_fileoptions.inp file."""
        qu_fileoptions = QU_Fileoptions()
        qu_fileoptions.to_file("tmp/")
        test_object = QU_Fileoptions.from_file("tmp/")
        assert isinstance(test_object, QU_Fileoptions)
        assert qu_fileoptions == test_object


class TestQU_Simparams:
    @staticmethod
    def get_test_object():
        return QU_Simparams(nx=100, ny=100, nz=26, dx=2., dy=2,
                            quic_domain_height=250)

    def test_init(self):
        # Test default initialization
        qu_simparams = self.get_test_object()
        assert qu_simparams.nx == 100
        assert qu_simparams.ny == 100
        assert qu_simparams.nz == 26
        assert qu_simparams.dx == 2
        assert qu_simparams.dy == 2
        assert qu_simparams.surface_vertical_cell_size == 1
        assert qu_simparams.number_surface_cells == 5
        assert qu_simparams.stretch_grid_flag == 3
        assert len(qu_simparams.dz_array) == 26
        assert len(qu_simparams.vertical_grid_lines.split("\n")) == 29

        # Test changing the default values
        qu_simparams.nx = 150
        assert qu_simparams.nx == 150

        # Test property setters
        qu_simparams.nz = 30
        assert qu_simparams.nz == 30
        assert len(qu_simparams.dz_array) == 30
        assert len(qu_simparams.vertical_grid_lines.split("\n")) == 33

        # Test data type casting
        qu_simparams = QU_Simparams(nx="100", ny=100, nz=26, dx=2, dy=2,
                                    quic_domain_height=5)
        assert isinstance(qu_simparams.nx, int)
        assert qu_simparams.nx == 100

        # Test with custom dz_array
<<<<<<< HEAD
        # TODO: Come back to this tests
        # qu_simparams = QU_Simparams(nx=100, ny=100, nz=26, dx=2, dy=2,
        #                             custom_dz_array=[1] * 26,
        #                             quic_domain_height=250)
        # assert qu_simparams.dz_array == [
        #     qu_simparams.surface_vertical_cell_size] * 26
=======
        qu_simparams = QU_Simparams(nx=100, ny=100, nz=26, dx=2, dy=2,
                                    custom_dz_array=[1] * 26, quic_domain_height=250)
        assert qu_simparams.dz_array == [
            qu_simparams.surface_vertical_cell_size] * 26
>>>>>>> 3c7a8bd7

        # Test invalid stretch_grid_flags
        for invalid_flag in [-1, 4, "1", 1., 1.5, 2]:
            with pytest.raises(ValidationError):
                QU_Simparams(stretch_grid_flag=invalid_flag)

    def test_dz_array(self):
        # Test with stretch_grid_flag = 0
        qu_simparams = self.get_test_object()
        qu_simparams.stretch_grid_flag = 0
        assert qu_simparams.dz_array == [
            qu_simparams.surface_vertical_cell_size] * qu_simparams.nz

        # Test with stretch_grid_flag = 1
        qu_simparams = self.get_test_object()
        qu_simparams.stretch_grid_flag = 1
        qu_simparams.custom_dz_array = [0.5] * qu_simparams.nz
        assert qu_simparams.dz_array == [0.5] * qu_simparams.nz

        # Test with stretch_grid_flag = 3
        qu_simparams = self.get_test_object()
        assert len(qu_simparams.dz_array) == qu_simparams.nz

    def test_stretch_grid_flag_0(self):
        qu_simparams = self.get_test_object()
        qu_simparams.stretch_grid_flag = 0
        vertical_grid_lines = qu_simparams._stretch_grid_flag_0()
        with open("data/test-templates/stretchgrid_0.txt") as f:
            expected_lines = f.readlines()
        assert vertical_grid_lines == "".join(expected_lines)

    def test_stretch_grid_flag_1(self):
        qu_simparams = self.get_test_object()
        qu_simparams.stretch_grid_flag = 1

        # Test with no dz_array input
        with pytest.raises(ValueError):
            qu_simparams._stretch_grid_flag_1()

        # Test with 19 custom_dz_array inputs
        qu_simparams.custom_dz_array = [1] * (qu_simparams.nz - 1)
        with pytest.raises(ValueError):
            qu_simparams._stretch_grid_flag_1()

        # Test with dz inputs that don't match the surface values
        qu_simparams.custom_dz_array = [1] * qu_simparams.nz
        qu_simparams.custom_dz_array[0] = 2
        with pytest.raises(ValueError):
            qu_simparams._stretch_grid_flag_1()

        # Test valid case
        qu_simparams.custom_dz_array = [1] * qu_simparams.nz
        vertical_grid_lines = qu_simparams._stretch_grid_flag_1()
        with open("data/test-templates/stretchgrid_1.txt") as f:
            expected_lines = f.readlines()
        assert vertical_grid_lines == "".join(expected_lines)

    def test_stretch_grid_flag_3(self):
        qu_simparams = self.get_test_object()
        vertical_grid_lines = qu_simparams._stretch_grid_flag_3()
        with open("data/test-templates/stretchgrid_3.txt") as f:
            expected_lines = f.readlines()
        assert vertical_grid_lines == "".join(expected_lines)

    def test_generate_vertical_grid(self):
        qu_simparams = self.get_test_object()

        # Test stretch_grid_flag = 0
        qu_simparams.stretch_grid_flag = 0
        with open("data/test-templates/stretchgrid_0.txt") as f:
            expected_lines = f.readlines()
        assert qu_simparams.vertical_grid_lines == "".join(expected_lines)

        # Test stretch_grid_flag = 1
        qu_simparams.stretch_grid_flag = 1
        qu_simparams.custom_dz_array = [1] * qu_simparams.nz
        with open("data/test-templates/stretchgrid_1.txt") as f:
            expected_lines = f.readlines()
        assert qu_simparams.vertical_grid_lines == "".join(expected_lines)

        # Test stretch_grid_flag = 3
        qu_simparams.stretch_grid_flag = 3
        with open("data/test-templates/stretchgrid_3.txt") as f:
            expected_lines = f.readlines()
        assert qu_simparams.vertical_grid_lines == "".join(expected_lines)

    def test_generate_wind_times(self):
        # Test valid wind_step_times
        qu_simparams = self.get_test_object()
        qu_simparams.wind_times = [0]
        wind_times_lines = qu_simparams._generate_wind_time_lines()
        with open("data/test-templates/wind_times.txt") as f:
            expected_lines = f.readlines()
        assert wind_times_lines == "".join(expected_lines)

        # Test invalid wind_step_times
        qu_simparams.wind_times = []
        with pytest.raises(ValueError):
            qu_simparams._generate_wind_time_lines()

    def test_to_dict(self):
        """
        Test the to_dict method of a QU_Simparams object.
        """
        qu_simparams = self.get_test_object()
        result_dict = qu_simparams.to_dict()

        # Test the passed parameters
        assert result_dict['nx'] == qu_simparams.nx
        assert result_dict['ny'] == qu_simparams.ny
        assert result_dict['nz'] == qu_simparams.nz
        assert result_dict['dx'] == qu_simparams.dx
        assert result_dict['dy'] == qu_simparams.dy
        assert result_dict[
                   'surface_vertical_cell_size'] == qu_simparams.surface_vertical_cell_size
        assert result_dict[
                   'number_surface_cells'] == qu_simparams.number_surface_cells

        # Test the default parameters
        assert result_dict[
                   'surface_vertical_cell_size'] == qu_simparams.surface_vertical_cell_size
        assert result_dict[
                   'number_surface_cells'] == qu_simparams.number_surface_cells
        assert result_dict[
                   'stretch_grid_flag'] == qu_simparams.stretch_grid_flag
        assert result_dict['dz_array'] == qu_simparams.dz_array
        assert result_dict['utc_offset'] == qu_simparams.utc_offset
        assert result_dict['wind_times'] == qu_simparams.wind_times
        assert result_dict['sor_iter_max'] == qu_simparams.sor_iter_max
        assert result_dict[
                   'sor_residual_reduction'] == qu_simparams.sor_residual_reduction
        assert result_dict[
                   'use_diffusion_flag'] == qu_simparams.use_diffusion_flag
        assert result_dict[
                   'number_diffusion_iterations'] == qu_simparams.number_diffusion_iterations
        assert result_dict['domain_rotation'] == qu_simparams.domain_rotation
        assert result_dict['utm_x'] == qu_simparams.utm_x
        assert result_dict['utm_y'] == qu_simparams.utm_y
        assert result_dict['utm_zone_number'] == qu_simparams.utm_zone_number
        assert result_dict['utm_zone_letter'] == qu_simparams.utm_zone_letter
        assert result_dict['quic_cfd_flag'] == qu_simparams.quic_cfd_flag
        assert result_dict[
                   'explosive_bldg_flag'] == qu_simparams.explosive_bldg_flag
        assert result_dict['bldg_array_flag'] == qu_simparams.bldg_array_flag

    def test_from_dict(self):
        """
        Test the from_dict method of a QU_Simparams object.
        """
        qu_simparams = self.get_test_object()
        result_dict = qu_simparams.to_dict()
        test_object = QU_Simparams.from_dict(result_dict)
        assert isinstance(test_object, QU_Simparams)
        assert qu_simparams == test_object

    def test_to_docs(self):
        qu_simparams = self.get_test_object()
        result_dict = qu_simparams.to_dict()
        result_docs = qu_simparams.get_documentation()
        for key in result_dict:
            if key in ["vertical_grid_lines", "wind_time_lines",
                       "custom_dz_array"]:
                continue
            assert key in result_docs
        for key in result_docs:
            assert key in result_dict

    def test_to_file(self):
        """
        Test the to_file method of a QU_Simparams object.
        """
        qu_simparams = self.get_test_object()
        qu_simparams.to_file("tmp/")

        # Read the content of the file and check for correctness
        with open("tmp/QU_simparams.inp", 'r') as file:
            lines = file.readlines()

        # Check nx, ny, nz, dx, dy
        assert int(lines[1].strip().split("!")[0]) == qu_simparams.nx
        assert int(lines[2].strip().split("!")[0]) == qu_simparams.ny
        assert int(lines[3].strip().split("!")[0]) == qu_simparams.nz
        assert float(lines[4].strip().split("!")[0]) == qu_simparams.dx
        assert float(lines[5].strip().split("!")[0]) == qu_simparams.dy

        # Check stretch_grid_flag, surface_vertical_cell_size,
        # number_surface_cells
        assert int(
            lines[6].strip().split("!")[0]) == qu_simparams.stretch_grid_flag
        assert float(lines[7].strip().split("!")[
                         0]) == qu_simparams.surface_vertical_cell_size
        assert int(
            lines[8].strip().split("!")[0]) == qu_simparams.number_surface_cells

        # Check dz_array
        assert lines[9] == "! DZ array [m]\n"
        for i in range(qu_simparams.nz):
            index = i + 10
            dz = qu_simparams.dz_array[i]
            assert float(lines[index].strip()) == dz

        # Update lines index
        i_current = 10 + qu_simparams.nz

        # Check number of time increments, utc_offset
        assert int(lines[i_current].strip().split("!")[0]) == len(
            qu_simparams.wind_times)
        assert int(lines[i_current + 1].strip().split("!")[
                       0]) == qu_simparams.utc_offset

        # Check wind_step_times
        assert lines[i_current + 2] == "! Wind step times [s]\n"
        for i in range(len(qu_simparams.wind_times)):
            index = i_current + 3 + i
            wind_time = qu_simparams.wind_times[i]
            assert int(lines[index].strip()) == wind_time

        # Update lines index
        i_current = i_current + 3 + len(qu_simparams.wind_times)
        i_current += 9  # Skip not used lines

        # Check sor_iter_max, sor_residual_reduction
        assert int(
            lines[i_current].strip().split("!")[0]) == qu_simparams.sor_iter_max
        assert int(lines[i_current + 1].strip().split("!")[
                       0]) == qu_simparams.sor_residual_reduction

        # Check use_diffusion_flag, number_diffusion_iterations, domain_rotation
        # utm_x, utm_y, utm_zone_number, utm_zone_letter, quic_cfd_flag,
        # explosive_bldg_flag, bldg_array_flag
        assert int(lines[i_current + 2].strip().split("!")[
                       0]) == qu_simparams.use_diffusion_flag
        assert int(lines[i_current + 3].strip().split("!")[
                       0]) == qu_simparams.number_diffusion_iterations
        assert float(lines[i_current + 4].strip().split("!")[
                         0]) == qu_simparams.domain_rotation
        assert float(
            lines[i_current + 5].strip().split("!")[0]) == qu_simparams.utm_x
        assert float(
            lines[i_current + 6].strip().split("!")[0]) == qu_simparams.utm_y
        assert int(lines[i_current + 7].strip().split("!")[
                       0]) == qu_simparams.utm_zone_number
        assert int(lines[i_current + 8].strip().split("!")[
                       0]) == qu_simparams.utm_zone_letter
        assert int(lines[i_current + 9].strip().split("!")[
                       0]) == qu_simparams.quic_cfd_flag
        assert int(lines[i_current + 10].strip().split("!")[
                       0]) == qu_simparams.explosive_bldg_flag
        assert int(lines[i_current + 11].strip().split("!")[
                       0]) == qu_simparams.bldg_array_flag

    def test_from_file(self):
        """
        Test initializing a class from a QU_simparams.inp file.
        """
        # Test stretch grid flag = 3
        qu_simparams = self.get_test_object()
        qu_simparams.to_file("tmp/")
        test_object = QU_Simparams.from_file("tmp/")
        assert isinstance(test_object, QU_Simparams)
        assert qu_simparams == test_object

        # Test stretch grid flag = 0
        qu_simparams = self.get_test_object()
        qu_simparams.stretch_grid_flag = 0
        qu_simparams.to_file("tmp/")
        test_object = QU_Simparams.from_file("tmp/")
        assert isinstance(test_object, QU_Simparams)
        assert qu_simparams == test_object

        # Test stretch grid flag = 1
        qu_simparams = self.get_test_object()
        qu_simparams.stretch_grid_flag = 1
        qu_simparams.custom_dz_array = [1] * qu_simparams.nz
        qu_simparams.to_file("tmp/")
        test_object = QU_Simparams.from_file("tmp/")
        assert isinstance(test_object, QU_Simparams)
        assert qu_simparams == test_object


class TestQFire_Advanced_User_Inputs:
    def test_init(self):
        """Test the initialization of a QFire_Advanced_User_Inputs object."""
        # Test the default initialization
        qfire_advanced_user_inputs = QFire_Advanced_User_Inputs()
        assert qfire_advanced_user_inputs.fraction_cells_launch_firebrands == 0.05

        # Test custom initialization
        qfire_advanced_user_inputs = QFire_Advanced_User_Inputs(
            fraction_cells_launch_firebrands=0.1)
        assert qfire_advanced_user_inputs.fraction_cells_launch_firebrands == 0.1

        # Test data type casting
        qfire_advanced_user_inputs = QFire_Advanced_User_Inputs(
            fraction_cells_launch_firebrands="0.1")
        assert isinstance(
            qfire_advanced_user_inputs.fraction_cells_launch_firebrands, float)
        assert qfire_advanced_user_inputs.fraction_cells_launch_firebrands == 0.1

        # Pass bad parameters: negative numbers
        with pytest.raises(ValidationError):
            QFire_Advanced_User_Inputs(fraction_cells_launch_firebrands=-1)

        # Pass bad parameters: not a fraction
        with pytest.raises(ValidationError):
            QFire_Advanced_User_Inputs(fraction_cells_launch_firebrands=2)

        # Pass bad parameters: not a valid range for theta
        with pytest.raises(ValidationError):
            QFire_Advanced_User_Inputs(minimum_landing_angle=361)

    def test_to_dict(self):
        """Test the to_dict method of a QFire_Advanced_User_Inputs object."""
        qfire_advanced_user_inputs = QFire_Advanced_User_Inputs()
        result_dict = qfire_advanced_user_inputs.to_dict()
        assert result_dict[
                   'fraction_cells_launch_firebrands'] == qfire_advanced_user_inputs.fraction_cells_launch_firebrands
        assert result_dict[
                   'firebrand_radius_scale_factor'] == qfire_advanced_user_inputs.firebrand_radius_scale_factor
        assert result_dict[
                   'firebrand_trajectory_time_step'] == qfire_advanced_user_inputs.firebrand_trajectory_time_step
        assert result_dict[
                   'firebrand_launch_interval'] == qfire_advanced_user_inputs.firebrand_launch_interval
        assert result_dict[
                   'firebrands_per_deposition'] == qfire_advanced_user_inputs.firebrands_per_deposition
        assert result_dict[
                   'firebrand_area_ratio'] == qfire_advanced_user_inputs.firebrand_area_ratio
        assert result_dict[
                   'minimum_burn_rate_coefficient'] == qfire_advanced_user_inputs.minimum_burn_rate_coefficient
        assert result_dict[
                   'max_firebrand_thickness_fraction'] == qfire_advanced_user_inputs.max_firebrand_thickness_fraction
        assert result_dict[
                   'firebrand_germination_delay'] == qfire_advanced_user_inputs.firebrand_germination_delay
        assert result_dict[
                   'vertical_velocity_scale_factor'] == qfire_advanced_user_inputs.vertical_velocity_scale_factor
        assert result_dict[
                   'minimum_firebrand_ignitions'] == qfire_advanced_user_inputs.minimum_firebrand_ignitions
        assert result_dict[
                   'maximum_firebrand_ignitions'] == qfire_advanced_user_inputs.maximum_firebrand_ignitions
        assert result_dict[
                   'minimum_landing_angle'] == qfire_advanced_user_inputs.minimum_landing_angle
        assert result_dict[
                   'maximum_firebrand_thickness'] == qfire_advanced_user_inputs.maximum_firebrand_thickness

    def test_from_dict(self):
        """Test class initialization from a dictionary object"""
        qfire_advanced_user_inputs = QFire_Advanced_User_Inputs()
        result_dict = qfire_advanced_user_inputs.to_dict()
        test_obj = QFire_Advanced_User_Inputs.from_dict(result_dict)
        assert test_obj == qfire_advanced_user_inputs

    def test_to_docs(self):
        """Test the to_docs method of a QFire_Advanced_User_Inputs object."""
        qfire_advanced_user_inputs = QFire_Advanced_User_Inputs()
        result_dict = qfire_advanced_user_inputs.to_dict()
        result_docs = qfire_advanced_user_inputs.get_documentation()
        for key in result_dict:
            assert key in result_docs
        for key in result_docs:
            assert key in result_dict

    def test_to_file(self):
        """Test the to_file method of a QFire_Advanced_User_Inputs object."""
        qfire_advanced_user_inputs = QFire_Advanced_User_Inputs(
            fraction_cells_launch_firebrands=0.1)
        qfire_advanced_user_inputs.to_file("tmp/")

        # Read the content of the file and check for correctness
        with open("tmp/QFIRE_advanced_user_inputs.inp", 'r') as file:
            lines = file.readlines()
            assert float(lines[0].strip().split("!")[0]) == qfire_advanced_user_inputs.fraction_cells_launch_firebrands
            assert float(lines[1].strip().split("!")[0]) == qfire_advanced_user_inputs.firebrand_radius_scale_factor
            assert float(lines[2].strip().split("!")[0]) == qfire_advanced_user_inputs.firebrand_trajectory_time_step
            assert float(lines[3].strip().split("!")[0]) == qfire_advanced_user_inputs.firebrand_launch_interval
            assert float(lines[4].strip().split("!")[0]) == qfire_advanced_user_inputs.firebrands_per_deposition
            assert float(lines[5].strip().split("!")[0]) == qfire_advanced_user_inputs.firebrand_area_ratio
            assert float(lines[6].strip().split("!")[0]) == qfire_advanced_user_inputs.minimum_burn_rate_coefficient
            assert float(lines[7].strip().split("!")[0]) == qfire_advanced_user_inputs.max_firebrand_thickness_fraction
            assert float(lines[8].strip().split("!")[0]) == qfire_advanced_user_inputs.firebrand_germination_delay
            assert float(lines[9].strip().split("!")[0]) == qfire_advanced_user_inputs.vertical_velocity_scale_factor
            assert float(lines[10].strip().split("!")[0]) == qfire_advanced_user_inputs.minimum_firebrand_ignitions
            assert float(lines[11].strip().split("!")[0]) == qfire_advanced_user_inputs.maximum_firebrand_ignitions
            assert float(lines[12].strip().split("!")[0]) == qfire_advanced_user_inputs.minimum_landing_angle
            assert float(lines[13].strip().split("!")[0]) == qfire_advanced_user_inputs.maximum_firebrand_thickness

        # Test writing to a non-existent directory
        with pytest.raises(FileNotFoundError):
            qfire_advanced_user_inputs.to_file(
                "/non_existent_path/QFIRE_advanced_user_inputs.inp")

    def test_from_file(self):
        """Test initializing a class from a QFIRE_advanced_user_inputs.inp
        file."""
        qfire_advanced_user_inputs = QFire_Advanced_User_Inputs()
        qfire_advanced_user_inputs.to_file("tmp/")
        test_object = QFire_Advanced_User_Inputs.from_file("tmp/")
        assert isinstance(test_object, QFire_Advanced_User_Inputs)
        assert qfire_advanced_user_inputs == test_object


<<<<<<< HEAD
class TestQUIC_fire:
    @staticmethod
    def get_test_object():
        return QUIC_fire(nz=26,
                         sim_time=60, time_now=1695311421)

    def test_init(self):
        # Test default initialization
        quic_fire = self.get_test_object()
        assert quic_fire.nz == 26
        assert quic_fire.sim_time == 60

        # Test changing the default values
        quic_fire.nz = 27
        assert quic_fire.nz == 27

        # Test data type casting
        quic_fire = QUIC_fire(nz="26",
                              sim_time=60, time_now=1695311421)
        assert isinstance(quic_fire.nz, int)
        assert quic_fire.nz == 26

        # Test stretch grid input
        assert quic_fire.stretch_grid_flag == 0
        assert quic_fire.stretch_grid_input == "1"
        assert quic_fire.dz == 1
        quic_fire.nz = 5
        quic_fire.dz_array = [1, 2, 3, 4, 5]
        quic_fire.stretch_grid_flag = 1
        assert quic_fire.stretch_grid_input == "1.0\n2.0\n3.0\n4.0\n5.0\n"

        # Test invalid dz array
        quic_fire = QUIC_fire(nz=26,
                              sim_time=60, time_now=1695311421,
                              stretch_grid_flag=1,
                              dz_array=[1, 2, 3, 4, 5])
        with pytest.raises(ValueError):
            assert quic_fire.stretch_grid_input == "1.0\n2.0\n3.0\n4.0\n5.0\n"
        
        # Test invalid random_seed
        quic_fire = self.get_test_object()
        with pytest.raises(ValidationError):
            quic_fire.random_seed = 0

        # Test fuel inputs
        quic_fire = QUIC_fire(nz=26,
                              sim_time=60, time_now=1695311421)
        assert quic_fire.fuel_density is None
        
        quic_fire.fuel_flag = 1
        quic_fire.fuel_density=0.5
        quic_fire.fuel_moisture=1
        quic_fire.fuel_height=0.75
        assert quic_fire.fuel_lines == (
            f"{quic_fire.fuel_flag}\t! fuel density flag: 1 = uniform; "
            f"2 = provided thru QF_FuelMoisture.inp, 3 = Firetech"
            f" files for quic grid, 4 = Firetech files for "
            f"different grid (need interpolation)"
            f"\n0.5"
            f"\n{quic_fire.fuel_flag}\t! fuel moisture flag: 1 = uniform; "
            f"2 = provided thru QF_FuelMoisture.inp, 3 = Firetech"
            f" files for quic grid, 4 = Firetech files for "
            f"different grid (need interpolation)"
            f"\n1.0"
            f"\n{quic_fire.fuel_flag}\t! fuel height flag: 1 = uniform; "
            f"2 = provided thru QF_FuelMoisture.inp, 3 = Firetech"
            f" files for quic grid, 4 = Firetech files for "
            f"different grid (need interpolation)"
            f"\n0.75")

    def test_to_dict(self):
        """Test the to_dict method of a QUIC_fire object."""
        quic_fire = self.get_test_object()
        result_dict = quic_fire.to_dict()

        assert result_dict['nz'] == quic_fire.nz
        # TODO: revisit this one
        # assert result_dict["output_times"] == quic_fire.output_times
        assert result_dict['time_now'] == quic_fire.time_now
        assert result_dict['sim_time'] == quic_fire.sim_time
        assert result_dict['fire_flag'] == quic_fire.fire_flag
        assert result_dict['random_seed'] == quic_fire.random_seed
        assert result_dict['fire_time_step'] == quic_fire.fire_time_step
        assert result_dict['quic_time_step'] == quic_fire.quic_time_step
        assert result_dict['out_time_fire'] == quic_fire.out_time_fire
        assert result_dict['out_time_wind'] == quic_fire.out_time_wind
        assert result_dict['out_time_emis_rad'] == quic_fire.out_time_emis_rad
        assert result_dict['out_time_wind_avg'] == quic_fire.out_time_wind_avg
        assert result_dict['stretch_grid_flag'] == quic_fire.stretch_grid_flag
        assert result_dict['dz'] == quic_fire.dz
        assert result_dict['dz_array'] == quic_fire.dz_array
        assert result_dict['fuel_flag'] == quic_fire.fuel_flag
        assert result_dict['fuel_density'] == quic_fire.fuel_density
        assert result_dict['fuel_moisture'] == quic_fire.fuel_moisture
        assert result_dict['fuel_height'] == quic_fire.fuel_height
        assert result_dict['fuel_lines'] == quic_fire.fuel_lines
        assert result_dict['ignitions_per_cell'] == quic_fire.ignitions_per_cell
        assert result_dict['firebrand_flag'] == quic_fire.firebrand_flag
        assert result_dict['auto_kill'] == quic_fire.auto_kill
        assert result_dict['eng_to_atm_out'] == quic_fire.eng_to_atm_out
        assert result_dict['react_rate_out'] == quic_fire.react_rate_out
        assert result_dict['fuel_dens_out'] == quic_fire.fuel_dens_out
        assert result_dict['QF_wind_out'] == quic_fire.QF_wind_out
        assert result_dict['QU_wind_inst_out'] == quic_fire.QU_wind_inst_out
        assert result_dict['QU_wind_avg_out'] == quic_fire.QU_wind_avg_out
        assert result_dict['fuel_moist_out'] == quic_fire.fuel_moist_out
        assert result_dict['mass_burnt_out'] == quic_fire.mass_burnt_out
        assert result_dict['firebrand_out'] == quic_fire.firebrand_out
        assert result_dict['emissions_out'] == quic_fire.emissions_out
        assert result_dict['radiation_out'] == quic_fire.radiation_out
        assert result_dict['intensity_out'] == quic_fire.intensity_out

        # Computed fields
        assert result_dict['stretch_grid_input'] == quic_fire.stretch_grid_input
        assert result_dict['ignition_lines'] == quic_fire.ignition_lines
        assert result_dict['fuel_lines'] == quic_fire.fuel_lines

    # TODO: Add test for from_dict
    # TODO: Add test for to_docs
    # TODO: Add test for to_file

    def test_from_file(self):
        """Test initializing a class from a QUIC_fire.inp
        file."""
        quic_fire = self.get_test_object()
        quic_fire.to_file("tmp/")
        test_object = QUIC_fire.from_file("tmp/")
        assert isinstance(test_object, QUIC_fire)
        assert quic_fire == test_object
=======
class Test_QFire_Bldg_Advanced_User_Inputs:

    def test_default_init(self):
        bldg_inputs = QFire_Bldg_Advanced_User_Inputs()

        assert bldg_inputs.convert_buildings_to_fuel_flag == 0
        assert bldg_inputs.building_fuel_density == 0.5
        assert bldg_inputs.building_attenuation_coefficient == 2.
        assert bldg_inputs.building_surface_roughness == 0.01
        assert bldg_inputs.convert_fuel_to_canopy_flag == 1
        assert bldg_inputs.update_canopy_winds_flag == 1
        assert bldg_inputs.fuel_attenuation_coefficient == 1.
        assert bldg_inputs.fuel_surface_roughness == 0.1

    def test_custom_init(self):
        # Change a flag
        bldg_inputs = QFire_Bldg_Advanced_User_Inputs(
            convert_buildings_to_fuel_flag=1)
        assert bldg_inputs.convert_buildings_to_fuel_flag == 1

        # Change a float
        bldg_inputs = QFire_Bldg_Advanced_User_Inputs(building_fuel_density=0.6)
        assert bldg_inputs.building_fuel_density == 0.6

        # Test data type casting
        bldg_inputs = QFire_Bldg_Advanced_User_Inputs(
            building_fuel_density="0.6")
        assert isinstance(bldg_inputs.building_fuel_density, float)

    def test_init_invalid_values(self):
        # Test invalid convert_buildings_to_fuel_flag
        for invalid_flag in [-1, 2, "1", 1., 1.5]:
            with pytest.raises(ValidationError):
                QFire_Bldg_Advanced_User_Inputs(
                    convert_buildings_to_fuel_flag=invalid_flag)

        # Test invalid building_fuel_density
        for invalid_density in [-1, ""]:
            with pytest.raises(ValidationError):
                QFire_Bldg_Advanced_User_Inputs(
                    building_fuel_density=invalid_density)

    def test_to_dict(self):
        bldg_inputs = QFire_Bldg_Advanced_User_Inputs()
        result_dict = bldg_inputs.to_dict()

        assert result_dict['convert_buildings_to_fuel_flag'] == bldg_inputs.convert_buildings_to_fuel_flag
        assert result_dict['building_fuel_density'] == bldg_inputs.building_fuel_density
        assert result_dict['building_attenuation_coefficient'] == bldg_inputs.building_attenuation_coefficient
        assert result_dict['building_surface_roughness'] == bldg_inputs.building_surface_roughness
        assert result_dict['convert_fuel_to_canopy_flag'] == bldg_inputs.convert_fuel_to_canopy_flag
        assert result_dict['update_canopy_winds_flag'] == bldg_inputs.update_canopy_winds_flag
        assert result_dict['fuel_attenuation_coefficient'] == bldg_inputs.fuel_attenuation_coefficient
        assert result_dict['fuel_surface_roughness'] == bldg_inputs.fuel_surface_roughness

    def test_from_dict(self):
        bldg_inputs = QFire_Bldg_Advanced_User_Inputs()
        result_dict = bldg_inputs.to_dict()
        test_obj = QFire_Bldg_Advanced_User_Inputs.from_dict(result_dict)
        assert test_obj == bldg_inputs

    def test_to_docs(self):
        bldg_inputs = QFire_Bldg_Advanced_User_Inputs()
        result_dict = bldg_inputs.to_dict()
        result_docs = bldg_inputs.get_documentation()
        for key in result_dict:
            assert key in result_docs
        for key in result_docs:
            assert key in result_dict

    def test_to_file(self):
        bldg_inputs = QFire_Bldg_Advanced_User_Inputs()
        bldg_inputs.to_file("tmp/")

        # Read the content of the file and check for correctness
        with open("tmp/QFIRE_bldg_advanced_user_inputs.inp", 'r') as file:
            lines = file.readlines()
        assert int(lines[0].strip().split("!")[0]) == bldg_inputs.convert_buildings_to_fuel_flag
        assert float(lines[1].strip().split("!")[0]) == bldg_inputs.building_fuel_density
        assert float(lines[2].strip().split("!")[0]) == bldg_inputs.building_attenuation_coefficient
        assert float(lines[3].strip().split("!")[0]) == bldg_inputs.building_surface_roughness
        assert int(lines[4].strip().split("!")[0]) == bldg_inputs.convert_fuel_to_canopy_flag
        assert int(lines[5].strip().split("!")[0]) == bldg_inputs.update_canopy_winds_flag
        assert float(lines[6].strip().split("!")[0]) == bldg_inputs.fuel_attenuation_coefficient
        assert float(lines[7].strip().split("!")[0]) == bldg_inputs.fuel_surface_roughness

        # Test writing to a non-existent directory
        with pytest.raises(FileNotFoundError):
            bldg_inputs.to_file(
                "/non_existent_path/QFIRE_bldg_advanced_user_inputs.inp")

    def test_from_file(self):
        bldg_inputs = QFire_Bldg_Advanced_User_Inputs()
        bldg_inputs.to_file("tmp/")
        test_object = QFire_Bldg_Advanced_User_Inputs.from_file("tmp/")
        assert isinstance(test_object, QFire_Bldg_Advanced_User_Inputs)
        assert bldg_inputs == test_object


class Test_QFire_Plume_Advanced_User_Inputs:

    def test_default_init(self):
        plume_inputs = QFire_Plume_Advanced_User_Inputs()

        assert plume_inputs.max_plumes_per_timestep == 150000
        assert plume_inputs.min_plume_updraft_velocity == 0.1
        assert plume_inputs.max_plume_updraft_velocity == 100.
        assert plume_inputs.min_velocity_ratio == 0.1
        assert plume_inputs.brunt_vaisala_freq_squared == 0.
        assert plume_inputs.creeping_flag == 1
        assert plume_inputs.adaptive_timestep_flag == 0
        assert plume_inputs.plume_timestep == 1.
        assert plume_inputs.sor_option_flag == 1
        assert plume_inputs.sor_alpha_plume_center == 10.
        assert plume_inputs.sor_alpha_plume_edge == 1.
        assert plume_inputs.max_plume_merging_angle == 30.
        assert plume_inputs.max_plume_overlap_fraction == 0.7
        assert plume_inputs.plume_to_grid_updrafts_flag == 1
        assert plume_inputs.max_points_along_plume_edge == 10
        assert plume_inputs.plume_to_grid_intersection_flag == 1

    def test_custom_init(self):
        plume_inputs = QFire_Plume_Advanced_User_Inputs(
            max_plumes_per_timestep=100000,
            min_plume_updraft_velocity=0.2,
            creeping_flag=0,
            max_plume_updraft_velocity="100."
        )
        assert plume_inputs.max_plumes_per_timestep == 100000
        assert plume_inputs.min_plume_updraft_velocity == 0.2
        assert plume_inputs.creeping_flag == 0
        assert plume_inputs.max_plume_updraft_velocity == 100.

    def test_invalid_values(self):
        # Invalid max_plumes_per_timestep (Positive integer)
        for value in [-1, 0, 1.5, "a"]:
            with pytest.raises(ValidationError):
                QFire_Plume_Advanced_User_Inputs(max_plumes_per_timestep=value)

        # Invalid min_plume_updraft_velocity (Positive float)
        for value in [-1, 0, "a"]:
            with pytest.raises(ValidationError):
                QFire_Plume_Advanced_User_Inputs(min_plume_updraft_velocity=value)

        # Invalid brunt_vaisala_freq_squared (Non-negative float)
        for value in [-1, "a"]:
            with pytest.raises(ValidationError):
                QFire_Plume_Advanced_User_Inputs(brunt_vaisala_freq_squared=value)

        # Invalid creeping_flag (Literal 0 or 1)
        for value in [-1, 2, 1.5, "a", "0"]:
            with pytest.raises(ValidationError):
                QFire_Plume_Advanced_User_Inputs(creeping_flag=value)

    def test_to_dict(self):
        plume_inputs = QFire_Plume_Advanced_User_Inputs()
        result_dict = plume_inputs.to_dict()

        assert result_dict['max_plumes_per_timestep'] == plume_inputs.max_plumes_per_timestep
        assert result_dict['min_plume_updraft_velocity'] == plume_inputs.min_plume_updraft_velocity
        assert result_dict['max_plume_updraft_velocity'] == plume_inputs.max_plume_updraft_velocity
        assert result_dict['min_velocity_ratio'] == plume_inputs.min_velocity_ratio
        assert result_dict['brunt_vaisala_freq_squared'] == plume_inputs.brunt_vaisala_freq_squared
        assert result_dict['creeping_flag'] == plume_inputs.creeping_flag
        assert result_dict['adaptive_timestep_flag'] == plume_inputs.adaptive_timestep_flag
        assert result_dict['plume_timestep'] == plume_inputs.plume_timestep
        assert result_dict['sor_option_flag'] == plume_inputs.sor_option_flag
        assert result_dict['sor_alpha_plume_center'] == plume_inputs.sor_alpha_plume_center
        assert result_dict['sor_alpha_plume_edge'] == plume_inputs.sor_alpha_plume_edge
        assert result_dict['max_plume_merging_angle'] == plume_inputs.max_plume_merging_angle
        assert result_dict['max_plume_overlap_fraction'] == plume_inputs.max_plume_overlap_fraction
        assert result_dict['plume_to_grid_updrafts_flag'] == plume_inputs.plume_to_grid_updrafts_flag
        assert result_dict['max_points_along_plume_edge'] == plume_inputs.max_points_along_plume_edge
        assert result_dict['plume_to_grid_intersection_flag'] == plume_inputs.plume_to_grid_intersection_flag

    def test_from_dict(self):
        plume_inputs = QFire_Plume_Advanced_User_Inputs()
        result_dict = plume_inputs.to_dict()
        test_obj = QFire_Plume_Advanced_User_Inputs.from_dict(result_dict)
        assert test_obj == plume_inputs

    def test_to_docs(self):
        plume_inputs = QFire_Plume_Advanced_User_Inputs()
        result_dict = plume_inputs.to_dict()
        result_docs = plume_inputs.get_documentation()
        for key in result_dict:
            assert key in result_docs
        for key in result_docs:
            assert key in result_dict

    def test_to_file(self):
        plume_inputs = QFire_Plume_Advanced_User_Inputs()
        plume_inputs.to_file("tmp/")

        # Read the content of the file and check for correctness
        with open("tmp/QFIRE_plume_advanced_user_inputs.inp", 'r') as file:
            lines = file.readlines()
        assert int(lines[0].strip().split("!")[0]) == plume_inputs.max_plumes_per_timestep
        assert float(lines[1].strip().split("!")[0]) == plume_inputs.min_plume_updraft_velocity
        assert float(lines[2].strip().split("!")[0]) == plume_inputs.max_plume_updraft_velocity
        assert float(lines[3].strip().split("!")[0]) == plume_inputs.min_velocity_ratio
        assert float(lines[4].strip().split("!")[0]) == plume_inputs.brunt_vaisala_freq_squared
        assert int(lines[5].strip().split("!")[0]) == plume_inputs.creeping_flag
        assert int(lines[6].strip().split("!")[0]) == plume_inputs.adaptive_timestep_flag
        assert float(lines[7].strip().split("!")[0]) == plume_inputs.plume_timestep
        assert int(lines[8].strip().split("!")[0]) == plume_inputs.sor_option_flag
        assert float(lines[9].strip().split("!")[0]) == plume_inputs.sor_alpha_plume_center
        assert float(lines[10].strip().split("!")[0]) == plume_inputs.sor_alpha_plume_edge
        assert float(lines[11].strip().split("!")[0]) == plume_inputs.max_plume_merging_angle
        assert float(lines[12].strip().split("!")[0]) == plume_inputs.max_plume_overlap_fraction
        assert int(lines[13].strip().split("!")[0]) == plume_inputs.plume_to_grid_updrafts_flag
        assert int(lines[14].strip().split("!")[0]) == plume_inputs.max_points_along_plume_edge
        assert int(lines[15].strip().split("!")[0]) == plume_inputs.plume_to_grid_intersection_flag

    def test_from_file(self):
        plume_inputs = QFire_Plume_Advanced_User_Inputs()
        plume_inputs.to_file("tmp/")
        test_object = QFire_Plume_Advanced_User_Inputs.from_file("tmp/")
        assert isinstance(test_object, QFire_Plume_Advanced_User_Inputs)
        assert plume_inputs == test_object


class TestSimulationInputs:
    def get_basic_test_object(self):
        return SimulationInputs.setup_simulation(
            nx=100, ny=100, fire_nz=40, quic_nz=26,
            quic_height=180, dx=2, dy=2, dz=1,
            wind_speed=2.7, wind_direction=270,
            simulation_time=600, output_time=60)

    def test_basic_inputs(self):
        sim_inputs = self.get_basic_test_object()
        assert isinstance(sim_inputs, SimulationInputs)

    def test_list_inputs(self):
        sim_inputs = self.get_basic_test_object()
        inputs = sim_inputs.list_inputs()
        assert "rasterorigin" in inputs

    def test_get_input(self):
        sim_inputs = self.get_basic_test_object()
        rasterorigin = sim_inputs.get_input("rasterorigin")
        assert isinstance(rasterorigin, RasterOrigin)


class TestRuntimeAdvancedUserInputs:
    def get_test_object(self):
        return RuntimeAdvancedUserInputs()

    def test_init(self):
        raui = self.get_test_object()
        assert isinstance(raui, RuntimeAdvancedUserInputs)
        assert raui.num_cpus == 8
        assert raui.use_acw == 0

    def test_from_file(self):
        raui = self.get_test_object()
        raui.to_file("tmp/")
        test_object = RuntimeAdvancedUserInputs.from_file("tmp/")
        assert raui == test_object
>>>>>>> 3c7a8bd7
<|MERGE_RESOLUTION|>--- conflicted
+++ resolved
@@ -197,18 +197,12 @@
         """Test the to_dict method of a QU_Buildings object."""
         qu_buildings = QU_Buildings()
         result_dict = qu_buildings.to_dict()
-<<<<<<< HEAD
         assert result_dict[
                    'wall_roughness_length'] == qu_buildings.wall_roughness_length
         assert result_dict[
                    'number_of_buildings'] == qu_buildings.number_of_buildings
         assert result_dict[
                    'number_of_polygon_nodes'] == qu_buildings.number_of_polygon_nodes
-=======
-        assert result_dict['wall_roughness_length'] == qu_buildings.wall_roughness_length
-        assert result_dict['number_of_buildings'] == qu_buildings.number_of_buildings
-        assert result_dict['number_of_polygon_nodes'] == qu_buildings.number_of_polygon_nodes
->>>>>>> 3c7a8bd7
 
     def test_from_dict(self):
         """Test the from_dict method of a QU_Buildings object."""
@@ -292,7 +286,6 @@
         """Test the to_dict method of a QU_Buildings object."""
         qu_fileoptions = QU_Fileoptions()
         result_dict = qu_fileoptions.to_dict()
-<<<<<<< HEAD
         assert result_dict[
                    'output_data_file_format_flag'] == qu_fileoptions.output_data_file_format_flag
         assert result_dict[
@@ -303,14 +296,6 @@
                    'qu_staggered_velocity_file_flag'] == qu_fileoptions.qu_staggered_velocity_file_flag
         assert result_dict[
                    'generate_wind_startup_files_flag'] == qu_fileoptions.generate_wind_startup_files_flag
-=======
-        assert result_dict['output_data_file_format_flag'] == qu_fileoptions.output_data_file_format_flag
-        assert result_dict[
-                   'non_mass_conserved_initial_field_flag'] == qu_fileoptions.non_mass_conserved_initial_field_flag
-        assert result_dict['initial_sensor_velocity_field_flag'] == qu_fileoptions.initial_sensor_velocity_field_flag
-        assert result_dict['qu_staggered_velocity_file_flag'] == qu_fileoptions.qu_staggered_velocity_file_flag
-        assert result_dict['generate_wind_startup_files_flag'] == qu_fileoptions.generate_wind_startup_files_flag
->>>>>>> 3c7a8bd7
 
     def test_from_dict(self):
         """Test the from_dict method of a QU_Buildings object."""
@@ -391,19 +376,12 @@
         assert qu_simparams.nx == 100
 
         # Test with custom dz_array
-<<<<<<< HEAD
         # TODO: Come back to this tests
         # qu_simparams = QU_Simparams(nx=100, ny=100, nz=26, dx=2, dy=2,
         #                             custom_dz_array=[1] * 26,
         #                             quic_domain_height=250)
         # assert qu_simparams.dz_array == [
         #     qu_simparams.surface_vertical_cell_size] * 26
-=======
-        qu_simparams = QU_Simparams(nx=100, ny=100, nz=26, dx=2, dy=2,
-                                    custom_dz_array=[1] * 26, quic_domain_height=250)
-        assert qu_simparams.dz_array == [
-            qu_simparams.surface_vertical_cell_size] * 26
->>>>>>> 3c7a8bd7
 
         # Test invalid stretch_grid_flags
         for invalid_flag in [-1, 4, "1", 1., 1.5, 2]:
@@ -804,7 +782,6 @@
         assert qfire_advanced_user_inputs == test_object
 
 
-<<<<<<< HEAD
 class TestQUIC_fire:
     @staticmethod
     def get_test_object():
@@ -934,7 +911,7 @@
         test_object = QUIC_fire.from_file("tmp/")
         assert isinstance(test_object, QUIC_fire)
         assert quic_fire == test_object
-=======
+
 class Test_QFire_Bldg_Advanced_User_Inputs:
 
     def test_default_init(self):
@@ -1194,5 +1171,4 @@
         raui = self.get_test_object()
         raui.to_file("tmp/")
         test_object = RuntimeAdvancedUserInputs.from_file("tmp/")
-        assert raui == test_object
->>>>>>> 3c7a8bd7
+        assert raui == test_object