--- conflicted
+++ resolved
@@ -1157,7 +1157,54 @@
         rasterorigin = sim_inputs.get_input("rasterorigin")
         assert isinstance(rasterorigin, RasterOrigin)
 
-<<<<<<< HEAD
+      
+class TestRuntimeAdvancedUserInputs:
+    def get_test_object(self):
+        return RuntimeAdvancedUserInputs()
+
+    def test_init(self):
+        raui = self.get_test_object()
+        assert isinstance(raui, RuntimeAdvancedUserInputs)
+        assert raui.num_cpus == 8
+        assert raui.use_acw == 0
+
+    def test_from_file(self):
+        raui = self.get_test_object()
+        raui.to_file("tmp/")
+        test_object = RuntimeAdvancedUserInputs.from_file("tmp/")
+        assert raui == test_object
+
+        
+class TestQUmovingcoords:
+    def get_test_object(self):
+        return QU_movingcoords()
+
+    def test_init(self):
+        qu_moving = self.get_test_object()
+        assert isinstance(qu_moving, QU_movingcoords)
+
+    def test_from_file(self):
+        qu_moving = self.get_test_object()
+        qu_moving.to_file("tmp/")
+        test_object = QU_movingcoords.from_file("tmp/")
+        assert qu_moving == test_object
+        
+        
+class TestQUbuildout:
+    def get_test_object(self):
+        return QP_buildout()
+    
+    def test_init(self):
+        qp_buildout = self.get_test_object()
+        assert isinstance(qp_buildout, QP_buildout)
+    
+    def test_from_file(self):
+        qp_buildout = self.get_test_object()
+        qp_buildout.to_file("tmp/")
+        test_object = QP_buildout.from_file("tmp/")
+        assert qp_buildout == test_object
+
+
 class Test_QU_metparams:
     def get_test_object(self):
         return QU_metparams()
@@ -1195,7 +1242,7 @@
         test_object = QU_metparams.from_file("tmp/")
         assert isinstance(test_object, QU_metparams)
         assert qu_metparams == test_object
-=======
+
 
 class TestSensor1:
     def get_test_object(self):
@@ -1220,51 +1267,3 @@
         sensor1.to_file("tmp/")
         test_object = Sensor1.from_file("tmp/")
         assert sensor1 == test_object
-
-        
-class TestRuntimeAdvancedUserInputs:
-    def get_test_object(self):
-        return RuntimeAdvancedUserInputs()
-
-    def test_init(self):
-        raui = self.get_test_object()
-        assert isinstance(raui, RuntimeAdvancedUserInputs)
-        assert raui.num_cpus == 8
-        assert raui.use_acw == 0
-
-    def test_from_file(self):
-        raui = self.get_test_object()
-        raui.to_file("tmp/")
-        test_object = RuntimeAdvancedUserInputs.from_file("tmp/")
-        assert raui == test_object
-
-        
-class TestQUmovingcoords:
-    def get_test_object(self):
-        return QU_movingcoords()
-
-    def test_init(self):
-        qu_moving = self.get_test_object()
-        assert isinstance(qu_moving, QU_movingcoords)
-
-    def test_from_file(self):
-        qu_moving = self.get_test_object()
-        qu_moving.to_file("tmp/")
-        test_object = QU_movingcoords.from_file("tmp/")
-        assert qu_moving == test_object
-        
-        
-class TestQUbuildout:
-    def get_test_object(self):
-        return QP_buildout()
-    
-    def test_init(self):
-        qp_buildout = self.get_test_object()
-        assert isinstance(qp_buildout, QP_buildout)
-    
-    def test_from_file(self):
-        qp_buildout = self.get_test_object()
-        qp_buildout.to_file("tmp/")
-        test_object = QP_buildout.from_file("tmp/")
-        assert qp_buildout == test_object
->>>>>>> 2014b27e
