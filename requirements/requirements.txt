dask
numpy<2
pandera
pydantic>=2
<<<<<<< HEAD
zarr>=2
netCDF4
=======
pyproj
zarr>=2
>>>>>>> dbc0c06b
<|MERGE_RESOLUTION|>--- conflicted
+++ resolved
@@ -2,10 +2,6 @@
 numpy<2
 pandera
 pydantic>=2
-<<<<<<< HEAD
-zarr>=2
-netCDF4
-=======
 pyproj
 zarr>=2
->>>>>>> dbc0c06b
+netCDF4