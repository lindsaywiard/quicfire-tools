--- conflicted
+++ resolved
@@ -3,9 +3,6 @@
 """
 from __future__ import annotations
 
-<<<<<<< HEAD
-import importlib.resources
-=======
 # Internal Imports
 from quicfire_tools.utils import compute_parabolic_stretched_grid
 
@@ -16,50 +13,24 @@
                                       SquareRingIgnition,
                                       CircularRingIgnition)
 
->>>>>>> 5f3ca2a0
 # Core Imports
 import json
 import time
+import importlib.resources
 from pathlib import Path
+from typing import Literal
 from string import Template
-from typing import Literal
 
 # External Imports
 import numpy as np
-<<<<<<< HEAD
-from pydantic import (
-    BaseModel,
-    Field,
-    NonNegativeInt,
-    PositiveInt,
-    PositiveFloat,
-    NonNegativeFloat,
-    computed_field,
-    field_validator,
-)
-
-from quicfire_tools.ignitions import (
-    IgnitionType,
-    RectangleIgnition,
-    SquareRingIgnition,
-    CircularRingIgnition,
-)
-# Internal Imports
-from quicfire_tools.utils import compute_parabolic_stretched_grid
-=======
 from pydantic import (BaseModel, Field, NonNegativeInt, PositiveInt,
                       PositiveFloat, NonNegativeFloat, computed_field, field_validator,
                       SerializeAsAny)
->>>>>>> 5f3ca2a0
-
-DOCS_PATH = (
-    importlib.resources.files("quicfire_tools")
-    .joinpath("inputs")
-    .joinpath("documentation")
-)
-TEMPLATES_PATH = (
-    importlib.resources.files("quicfire_tools").joinpath("inputs").joinpath("templates")
-)
+
+DOCS_PATH = importlib.resources.files('quicfire_tools').joinpath(
+    'inputs').joinpath("documentation")
+TEMPLATES_PATH = importlib.resources.files('quicfire_tools').joinpath(
+    'inputs').joinpath("templates")
 
 
 class SimulationInputs:
@@ -72,7 +43,8 @@
         # Validate that all required input files are present
         for required_input in self._required_inputs:
             if required_input not in input_files:
-                raise ValueError(f"Missing required input file: " f"{required_input}")
+                raise ValueError(f"Missing required input file: "
+                                 f"{required_input}")
 
     def list_inputs(self) -> list[str]:
         return list(self._inputs.keys())
@@ -92,21 +64,10 @@
             input_file.to_file(directory, version=version)
 
     @classmethod
-    def setup_simulation(
-        cls,
-        nx: int,
-        ny: int,
-        fire_nz: int,
-        quic_nz: int,
-        quic_height: float,
-        dx: float,
-        dy: float,
-        dz: float,
-        wind_speed: float,
-        wind_direction: float,
-        simulation_time: int,
-        output_time: int,
-    ):
+    def setup_simulation(cls, nx: int, ny: int, fire_nz: int, quic_nz: int,
+                         quic_height: float, dx: float, dy: float, dz: float,
+                         wind_speed: float, wind_direction: float,
+                         simulation_time: int, output_time: int):
         """
         Creates a SimulationInputs object with the minimum required inputs to
         build a QUIC-Fire input file deck and run a simulation.
@@ -140,20 +101,14 @@
         qfire_bldg_inputs = QFire_Bldg_Advanced_User_Inputs()
 
         # Initialize input files with required parameters
-        qu_simparams = QU_Simparams(
-            nx=nx, ny=ny, nz=quic_nz, dx=dx, dy=dy, quic_domain_height=quic_height
-        )
-        gridlist = Gridlist(n=nx, m=ny, l=fire_nz, dx=dx, dy=dy, dz=dz, aa1=1.0)
-
-        input_files = [
-            raster_origin,
-            qu_bldgs,
-            qu_fileoptions,
-            qfire_adv_user_input,
-            qfire_bldg_inputs,
-            qu_simparams,
-            gridlist,
-        ]
+        qu_simparams = QU_Simparams(nx=nx, ny=ny, nz=quic_nz, dx=dx, dy=dy,
+                                    quic_domain_height=quic_height)
+        gridlist = Gridlist(n=nx, m=ny, l=fire_nz, dx=dx, dy=dy, dz=dz,
+                            aa1=1.0)
+
+        input_files = [raster_origin, qu_bldgs, qu_fileoptions,
+                       qfire_adv_user_input, qfire_bldg_inputs, qu_simparams,
+                       gridlist]
 
         return cls(input_files)
 
@@ -176,7 +131,6 @@
     1) Return documentation for each parameter in the input file.
     2) Provide a method to write the input file to a specified directory.
     """
-
     name: str
     _extension: str
     _param_info: dict = None
@@ -234,9 +188,8 @@
         """
         # return {attr: value for attr, value in self.__dict__.items()
         #         if not attr.startswith('_')}
-        return self.model_dump(
-            exclude={"name", "_extension", "_filename", "param_info"}
-        )
+        return self.model_dump(exclude={"name", "_extension", "_filename",
+                                        "param_info"})
 
     def to_file(self, directory: Path, version: str = "latest"):
         """
@@ -289,7 +242,6 @@
     aa1 : float
         Stretching factor for the vertical grid spacing [-]
     """
-
     name: str = Field("gridlist", frozen=True)
     _extension: str = ""
     n: PositiveInt
@@ -313,11 +265,10 @@
     utm_y : float
         UTM-y coordinates of the south-west corner of domain [m]
     """
-
     name: str = Field("rasterorigin", frozen=True)
     _extension: str = ".txt"
-    utm_x: NonNegativeFloat = 0.0
-    utm_y: NonNegativeFloat = 0.0
+    utm_x: NonNegativeFloat = 0.
+    utm_y: NonNegativeFloat = 0.
 
     @classmethod
     def from_file(cls, directory: str | Path):
@@ -329,7 +280,8 @@
             directory = Path(directory)
         with open(directory / "rasterorigin.txt", "r") as f:
             lines = f.readlines()
-        return cls(utm_x=float(lines[0].split()[0]), utm_y=float(lines[1].split()[0]))
+        return cls(utm_x=float(lines[0].split()[0]),
+                   utm_y=float(lines[1].split()[0]))
 
 
 class QU_Buildings(InputFile):
@@ -348,7 +300,6 @@
         Number of polygon building nodes [-]. Default is 0. Not currently used
         in QUIC-Fire.
     """
-
     name: str = Field("QU_buildings", frozen=True)
     _extension: str = ".inp"
     wall_roughness_length: PositiveFloat = 0.1
@@ -365,11 +316,9 @@
             directory = Path(directory)
         with open(directory / "QU_buildings.inp", "r") as f:
             lines = f.readlines()
-        return cls(
-            wall_roughness_length=float(lines[1].split()[0]),
-            number_of_buildings=int(lines[2].split()[0]),
-            number_of_polygon_nodes=int(lines[3].split()[0]),
-        )
+        return cls(wall_roughness_length=float(lines[1].split()[0]),
+                   number_of_buildings=int(lines[2].split()[0]),
+                   number_of_polygon_nodes=int(lines[3].split()[0]))
 
 
 class QU_Fileoptions(InputFile):
@@ -395,7 +344,6 @@
         Generate wind startup files for ensemble simulations. Values accepted
         are [0, 1]. Recommended value 0. 0 - off, 1 - on.
     """
-
     name: str = Field("QU_fileoptions", frozen=True)
     _extension: str = ".inp"
     output_data_file_format_flag: Literal[1, 2, 3] = 2
@@ -414,13 +362,11 @@
             directory = Path(directory)
         with open(directory / "QU_fileoptions.inp", "r") as f:
             lines = f.readlines()
-        return cls(
-            output_data_file_format_flag=int(lines[1].split()[0]),
-            non_mass_conserved_initial_field_flag=int(lines[2].split()[0]),
-            initial_sensor_velocity_field_flag=int(lines[3].split()[0]),
-            qu_staggered_velocity_file_flag=int(lines[4].split()[0]),
-            generate_wind_startup_files_flag=int(lines[5].split()[0]),
-        )
+        return cls(output_data_file_format_flag=int(lines[1].split()[0]),
+                   non_mass_conserved_initial_field_flag=int(lines[2].split()[0]),
+                   initial_sensor_velocity_field_flag=int(lines[3].split()[0]),
+                   qu_staggered_velocity_file_flag=int(lines[4].split()[0]),
+                   generate_wind_startup_files_flag=int(lines[5].split()[0]))
 
 
 class QU_Simparams(InputFile):
@@ -491,7 +437,6 @@
         Building array flag. 0 = off, 1 = on. Recommended value: 0. Default is
         0.
     """
-
     name: str = Field("QU_simparams", frozen=True)
     _extension: str = ".inp"
     nx: PositiveInt
@@ -500,7 +445,7 @@
     dx: PositiveFloat
     dy: PositiveFloat
     quic_domain_height: PositiveFloat
-    surface_vertical_cell_size: PositiveFloat = 1.0
+    surface_vertical_cell_size: PositiveFloat = 1.
     number_surface_cells: PositiveInt = 5
     stretch_grid_flag: Literal[0, 1, 3] = 3
     custom_dz_array: list[PositiveFloat] = []
@@ -510,9 +455,9 @@
     sor_residual_reduction: PositiveInt = 3
     use_diffusion_flag: Literal[0, 1] = 0
     number_diffusion_iterations: PositiveInt = 10
-    domain_rotation: float = 0.0
-    utm_x: float = 0.0
-    utm_y: float = 0.0
+    domain_rotation: float = 0.
+    utm_x: float = 0.
+    utm_y: float = 0.
     utm_zone_number: PositiveInt = 1
     utm_zone_letter: PositiveInt = 1
     quic_cfd_flag: Literal[0, 1] = 0
@@ -532,11 +477,8 @@
             return self.custom_dz_array
         elif self.stretch_grid_flag == 3:
             return compute_parabolic_stretched_grid(
-                self.surface_vertical_cell_size,
-                self.number_surface_cells,
-                self.nz,
-                self.quic_domain_height,
-            ).tolist()
+                self.surface_vertical_cell_size, self.number_surface_cells,
+                self.nz, self.quic_domain_height).tolist()
 
     @computed_field
     @property
@@ -550,7 +492,7 @@
         stretch_grid_func_map = {
             0: self._stretch_grid_flag_0,
             1: self._stretch_grid_flag_1,
-            3: self._stretch_grid_flag_3,
+            3: self._stretch_grid_flag_3
         }
         return stretch_grid_func_map[self.stretch_grid_flag]()
 
@@ -565,12 +507,10 @@
         file. Adds the uniform grid to dz_array.
         """
         # Create the lines for the uniform grid
-        surface_dz_line = (
-            f"{float(self.surface_vertical_cell_size)}\t" f"! Surface DZ [m]"
-        )
-        number_surface_cells_line = (
-            f"{self.number_surface_cells}\t" f"! Number of uniform surface cells"
-        )
+        surface_dz_line = (f"{float(self.surface_vertical_cell_size)}\t"
+                           f"! Surface DZ [m]")
+        number_surface_cells_line = (f"{self.number_surface_cells}\t"
+                                     f"! Number of uniform surface cells")
 
         return f"{surface_dz_line}\n{number_surface_cells_line}"
 
@@ -581,33 +521,26 @@
         """
         # Verify that dz_array is not empty
         if not self.dz_array:
-            raise ValueError(
-                "dz_array must not be empty if stretch_grid_flag "
-                "is 1. Please provide a custom_dz_array with nz "
-                "elements or use a different stretch_grid_flag."
-            )
+            raise ValueError("dz_array must not be empty if stretch_grid_flag "
+                             "is 1. Please provide a custom_dz_array with nz "
+                             "elements or use a different stretch_grid_flag.")
 
         # Verify that nz is equal to the length of dz_array
         if self.nz != len(self.dz_array):
-            raise ValueError(
-                f"nz must be equal to the length of dz_array. "
-                f"{self.nz} != {len(self.dz_array)}"
-            )
+            raise ValueError(f"nz must be equal to the length of dz_array. "
+                             f"{self.nz} != {len(self.dz_array)}")
 
         # Verify that the first number_surface_cells_line elements of dz_array
         # are equal to the surface_vertical_cell_size
-        for dz in self.dz_array[: self.number_surface_cells]:
+        for dz in self.dz_array[:self.number_surface_cells]:
             if dz != self.surface_vertical_cell_size:
-                raise ValueError(
-                    "The first number_surface_cells_line "
-                    "elements of dz_array must be equal to "
-                    "surface_vertical_cell_size"
-                )
+                raise ValueError("The first number_surface_cells_line "
+                                 "elements of dz_array must be equal to "
+                                 "surface_vertical_cell_size")
 
         # Write surface vertical cell size line
-        surface_dz_line = (
-            f"{float(self.surface_vertical_cell_size)}\t! " f"Surface DZ [m]"
-        )
+        surface_dz_line = (f"{float(self.surface_vertical_cell_size)}\t! "
+                           f"Surface DZ [m]")
 
         # Write header line
         header_line = f"! DZ array [m]"
@@ -627,14 +560,12 @@
         parabolic vertical cell size. Adds the parabolic grid to dz_array.
         """
         # Write surface vertical cell size line
-        surface_dz_line = (
-            f"{float(self.surface_vertical_cell_size)}\t! " f"Surface DZ [m]"
-        )
+        surface_dz_line = (f"{float(self.surface_vertical_cell_size)}\t! "
+                           f"Surface DZ [m]")
 
         # Write number of surface cells line
-        number_surface_cells_line = (
-            f"{self.number_surface_cells}\t! " f"Number of uniform surface cells"
-        )
+        number_surface_cells_line = (f"{self.number_surface_cells}\t! "
+                                     f"Number of uniform surface cells")
 
         # Write header line
         header_line = f"! DZ array [m]"
@@ -642,10 +573,8 @@
         # Write dz_array lines
         dz_lines = "\n".join([f"{float(dz)}" for dz in self.dz_array])
 
-        return (
-            f"{surface_dz_line}\n{number_surface_cells_line}\n{header_line}"
-            f"\n{dz_lines}"
-        )
+        return (f"{surface_dz_line}\n{number_surface_cells_line}\n{header_line}"
+                f"\n{dz_lines}")
 
     def _generate_wind_time_lines(self):
         """
@@ -654,16 +583,13 @@
         """
         # Verify that wind_step_times is not empty
         if not self.wind_times:
-            raise ValueError(
-                "wind_step_times must not be empty. Please "
-                "provide a wind_step_times with num_wind_steps "
-                "elements or use a different num_wind_steps."
-            )
+            raise ValueError("wind_step_times must not be empty. Please "
+                             "provide a wind_step_times with num_wind_steps "
+                             "elements or use a different num_wind_steps.")
 
         # Write number of time increments line
-        number_time_increments_line = (
-            f"{len(self.wind_times)}\t" f"! Number of time increments"
-        )
+        number_time_increments_line = (f"{len(self.wind_times)}\t"
+                                       f"! Number of time increments")
 
         # Write utc_offset line
         utc_offset_line = f"{self.utc_offset}\t! UTC offset [hours]"
@@ -677,14 +603,10 @@
             wind_step_times_lines_list.append(f"{wind_time}")
         wind_step_times_lines = "\n".join(wind_step_times_lines_list)
 
-        return "\n".join(
-            [
-                number_time_increments_line,
-                utc_offset_line,
-                header_line,
-                wind_step_times_lines,
-            ]
-        )
+        return "\n".join([number_time_increments_line,
+                          utc_offset_line,
+                          header_line,
+                          wind_step_times_lines])
 
     @classmethod
     def from_file(cls, directory: str | Path):
@@ -726,7 +648,8 @@
             number_surface_cells = int(lines[8].strip().split("!")[0])
             _header = lines[9].strip().split("!")[0]
             for i in range(10, 10 + nz):
-                _from_file_dz_array.append(float(lines[i].strip().split("!")[0]))
+                _from_file_dz_array.append(
+                    float(lines[i].strip().split("!")[0]))
             current_line = 10 + nz
         else:
             raise ValueError("stretch_grid_flag must be 0, 1, or 3.")
@@ -745,45 +668,42 @@
 
         # Read remaining QU parameters
         sor_iter_max = int(lines[current_line].strip().split("!")[0])
-        sor_residual_reduction = int(lines[current_line + 1].strip().split("!")[0])
+        sor_residual_reduction = int(
+            lines[current_line + 1].strip().split("!")[0])
         use_diffusion_flag = int(lines[current_line + 2].strip().split("!")[0])
-        number_diffusion_iterations = int(lines[current_line + 3].strip().split("!")[0])
+        number_diffusion_iterations = int(
+            lines[current_line + 3].strip().split("!")[0])
         domain_rotation = float(lines[current_line + 4].strip().split("!")[0])
         utm_x = float(lines[current_line + 5].strip().split("!")[0])
         utm_y = float(lines[current_line + 6].strip().split("!")[0])
         utm_zone_number = int(lines[current_line + 7].strip().split("!")[0])
         utm_zone_letter = int(lines[current_line + 8].strip().split("!")[0])
         quic_cfd_flag = int(lines[current_line + 9].strip().split("!")[0])
-        explosive_bldg_flag = int(lines[current_line + 10].strip().split("!")[0])
+        explosive_bldg_flag = int(
+            lines[current_line + 10].strip().split("!")[0])
         bldg_array_flag = int(lines[current_line + 11].strip().split("!")[0])
 
-        return cls(
-            nx=nx,
-            ny=ny,
-            nz=nz,
-            dx=dx,
-            dy=dy,
-            surface_vertical_cell_size=surface_vertical_cell_size,
-            number_surface_cells=number_surface_cells,
-            stretch_grid_flag=stretch_grid_flag,
-            custom_dz_array=custom_dz_array,
-            utc_offset=utc_offset,
-            wind_times=wind_times,
-            sor_iter_max=sor_iter_max,
-            sor_residual_reduction=sor_residual_reduction,
-            use_diffusion_flag=use_diffusion_flag,
-            number_diffusion_iterations=number_diffusion_iterations,
-            domain_rotation=domain_rotation,
-            utm_x=utm_x,
-            utm_y=utm_y,
-            utm_zone_number=utm_zone_number,
-            utm_zone_letter=utm_zone_letter,
-            quic_cfd_flag=quic_cfd_flag,
-            explosive_bldg_flag=explosive_bldg_flag,
-            bldg_array_flag=bldg_array_flag,
-            _from_file=True,
-            _from_file_dz_array=_from_file_dz_array,
-        )
+        return cls(nx=nx, ny=ny, nz=nz, dx=dx, dy=dy,
+                   surface_vertical_cell_size=surface_vertical_cell_size,
+                   number_surface_cells=number_surface_cells,
+                   stretch_grid_flag=stretch_grid_flag,
+                   custom_dz_array=custom_dz_array,
+                   utc_offset=utc_offset,
+                   wind_times=wind_times,
+                   sor_iter_max=sor_iter_max,
+                   sor_residual_reduction=sor_residual_reduction,
+                   use_diffusion_flag=use_diffusion_flag,
+                   number_diffusion_iterations=number_diffusion_iterations,
+                   domain_rotation=domain_rotation,
+                   utm_x=utm_x,
+                   utm_y=utm_y,
+                   utm_zone_number=utm_zone_number,
+                   utm_zone_letter=utm_zone_letter,
+                   quic_cfd_flag=quic_cfd_flag,
+                   explosive_bldg_flag=explosive_bldg_flag,
+                   bldg_array_flag=bldg_array_flag,
+                   _from_file=True,
+                   _from_file_dz_array=_from_file_dz_array)
 
 
 class QFire_Advanced_User_Inputs(InputFile):
@@ -839,11 +759,10 @@
     maximum_firebrand_thickness : PositiveFloat
         Maximum firebrand's thickness [m]
     """
-
     name: str = Field("QFire_Advanced_User_Inputs", frozen=True)
     _extension: str = ".inp"
     fraction_cells_launch_firebrands: PositiveFloat = Field(0.05, ge=0, lt=1)
-    firebrand_radius_scale_factor: PositiveFloat = Field(40.0, ge=1)
+    firebrand_radius_scale_factor: PositiveFloat = Field(40., ge=1)
     firebrand_trajectory_time_step: PositiveInt = 1
     firebrand_launch_interval: PositiveInt = 10
     firebrands_per_deposition: PositiveInt = 500
@@ -990,7 +909,6 @@
     intensity_out : int
         Output flag [0, 1]: surface fire intensity at every fire time step
     """
-
     name: str = "QUIC_fire"
     _extension: str = ".inp"
     nz: PositiveInt
@@ -1002,7 +920,7 @@
     out_time_wind_avg: PositiveInt = 30
     ignition_type: IgnitionType = IgnitionType(ignition_flag=6)
     fire_flag: Literal[0, 1] = 1
-    random_seed: int = Field(ge=-1, default=-1)
+    random_seed: int = Field(ge=-1, default = -1)
     fire_time_step: PositiveInt = 1
     quic_time_step: PositiveInt = 1
     stretch_grid_flag: Literal[0, 1] = 0
@@ -1029,11 +947,10 @@
     radiation_out: Literal[0, 1] = 0
     intensity_out: Literal[0, 1] = 0
 
-    @field_validator("random_seed")
+    @field_validator('random_seed')
     @classmethod
     def validate_random_seed(cls, v: int) -> int:
-        if v == 0:
-            raise ValueError(f"QUIC_fire.inp: random_seed must be not be 0")
+        if v == 0: raise ValueError(f"QUIC_fire.inp: random_seed must be not be 0")
         return v
 
     @computed_field
@@ -1048,15 +965,12 @@
                 raise ValueError(
                     "dz_array must not be empty if stretch_grid_flag "
                     "is 1. Please provide a dz_array with nz elements"
-                    " or use a different stretch_grid_flag."
-                )
+                    " or use a different stretch_grid_flag.")
 
             # Verify that nz is equal to the length of dz_array
             if self.nz != len(self.dz_array):
-                raise ValueError(
-                    f"nz must be equal to the length of dz_array. "
-                    f"{self.nz} != {len(self.dz_array)}"
-                )
+                raise ValueError(f"nz must be equal to the length of dz_array. "
+                                 f"{self.nz} != {len(self.dz_array)}")
 
             # Write dz_array lines
             dz_array_lines_list = []
@@ -1076,12 +990,10 @@
     @computed_field
     @property
     def fuel_lines(self) -> str:
-        flag_line = (
-            f" 1 = uniform; "
-            f"2 = provided thru QF_FuelMoisture.inp, 3 = Firetech"
-            f" files for quic grid, 4 = Firetech files for "
-            f"different grid (need interpolation)"
-        )
+        flag_line = (f" 1 = uniform; "
+                     f"2 = provided thru QF_FuelMoisture.inp, 3 = Firetech"
+                     f" files for quic grid, 4 = Firetech files for "
+                     f"different grid (need interpolation)")
         fuel_density_flag_line = f"{self.fuel_flag}\t! fuel density flag:" + flag_line
         fuel_moist_flag_line = f"\n{self.fuel_flag}\t! fuel moisture flag:" + flag_line
         fuel_height_flag_line = f"\n{self.fuel_flag}\t! fuel height flag:" + flag_line
@@ -1092,19 +1004,11 @@
                 assert self.fuel_height is not None
             except AssertionError:
                 raise ValueError(
-                    "fuel_params: FuelInputs class must have values for fuel_density, fuel_moisture, and fuel_height"
-                )
+                    "fuel_params: FuelInputs class must have values for fuel_density, fuel_moisture, and fuel_height")
             fuel_dens_line = f"\n{self.fuel_density}"
             fuel_moist_line = f"\n{self.fuel_moisture}"
             fuel_height_line = f"\n{self.fuel_height}"
-            return (
-                fuel_density_flag_line
-                + fuel_dens_line
-                + fuel_moist_flag_line
-                + fuel_moist_line
-                + fuel_height_flag_line
-                + fuel_height_line
-            )
+            return fuel_density_flag_line + fuel_dens_line + fuel_moist_flag_line + fuel_moist_line + fuel_height_flag_line + fuel_height_line
         return fuel_density_flag_line + fuel_moist_flag_line
 
     @classmethod
@@ -1146,8 +1050,7 @@
                     float(lines[i].strip())
                 except ValueError:
                     print(
-                        "QUIC_fire.inp: dz input value is not a float. Does the number of dz inputs match nz?"
-                    )
+                        "QUIC_fire.inp: dz input value is not a float. Does the number of dz inputs match nz?")
                 dz_array.append(float(lines[i].strip()))
             current_line = 15 + len(nz)
 
@@ -1165,8 +1068,7 @@
             fuel_height = float(lines[current_line + 5].strip())
             if moisture_flag != fuel_flag or height_flag != fuel_flag:
                 raise ValueError(
-                    "QUIC_fire.inp: Fuel moisture and fue height flags must match fuel density flag"
-                )
+                    "QUIC_fire.inp: Fuel moisture and fue height flags must match fuel density flag")
             current_line += 6
         else:
             fuel_density = None
@@ -1189,14 +1091,12 @@
             ignition_type = RectangleIgnition(x_min, y_min, x_length, y_length)
         elif ignition_flag == 2:
             x_min, y_min, x_length, y_length, x_width, y_width = ignition_params
-            ignition_type = SquareRingIgnition(
-                x_min, y_min, x_length, y_length, x_width, y_width
-            )
+            ignition_type = SquareRingIgnition(x_min, y_min, x_length, y_length,
+                                               x_width, y_width)
         elif ignition_flag == 3:
             x_min, y_min, x_length, y_length, ring_width = ignition_params
-            ignition_type = CircularRingIgnition(
-                x_min, y_min, x_length, y_length, ring_width
-            )
+            ignition_type = CircularRingIgnition(x_min, y_min, x_length,
+                                                 y_length, ring_width)
         elif ignition_flag == 6:
             ignition_type = IgnitionType(ignition_flag=6)
         current_line += add
@@ -1227,42 +1127,40 @@
         # ! AUTOKILL
         auto_kill = int(lines[current_line + 15].strip().split("!")[0])
 
-        return cls(
-            fire_flag=fire_flag,
-            random_seed=random_seed,
-            time_now=time_now,
-            sim_time=sim_time,
-            fire_time_step=fire_time_step,
-            quic_time_step=quic_time_step,
-            out_time_fire=out_time_fire,
-            out_time_wind=out_time_wind,
-            out_time_emis_rad=out_time_emis_rad,
-            out_time_wind_avg=out_time_wind_avg,
-            nz=nz,
-            stretch_grid_flag=stretch_grid_flag,
-            dz=dz,
-            dz_array=dz_array,
-            fuel_flag=fuel_flag,
-            fuel_density=fuel_density,
-            fuel_moisture=fuel_moisture,
-            fuel_height=fuel_height,
-            ignition_type=ignition_type,
-            ignitions_per_cell=ignitions_per_cell,
-            firebrand_flag=firebrand_flag,
-            eng_to_atm_out=eng_to_atm_out,
-            react_rate_out=react_rate_out,
-            fuel_dens_out=fuel_dens_out,
-            QF_wind_out=QF_wind_out,
-            QU_wind_inst_out=QU_wind_inst_out,
-            QU_wind_avg_out=QU_wind_avg_out,
-            fuel_moist_out=fuel_moist_out,
-            mass_burnt_out=mass_burnt_out,
-            firebrand_out=firebrand_out,
-            emissions_out=emissions_out,
-            radiation_out=radiation_out,
-            intensity_out=intensity_out,
-            auto_kill=auto_kill,
-        )
+        return cls(fire_flag=fire_flag,
+                   random_seed=random_seed,
+                   time_now=time_now,
+                   sim_time=sim_time,
+                   fire_time_step=fire_time_step,
+                   quic_time_step=quic_time_step,
+                   out_time_fire = out_time_fire,
+                   out_time_wind = out_time_wind,
+                   out_time_emis_rad = out_time_emis_rad,
+                   out_time_wind_avg = out_time_wind_avg,
+                   nz=nz,
+                   stretch_grid_flag=stretch_grid_flag,
+                   dz=dz,
+                   dz_array=dz_array,
+                   fuel_flag=fuel_flag,
+                   fuel_density = fuel_density,
+                   fuel_moisture = fuel_moisture,
+                   fuel_height = fuel_height,
+                   ignition_type=ignition_type,
+                   ignitions_per_cell=ignitions_per_cell,
+                   firebrand_flag=firebrand_flag,
+                   eng_to_atm_out=eng_to_atm_out,
+                   react_rate_out=react_rate_out,
+                   fuel_dens_out=fuel_dens_out,
+                   QF_wind_out=QF_wind_out,
+                   QU_wind_inst_out=QU_wind_inst_out,
+                   QU_wind_avg_out=QU_wind_avg_out,
+                   fuel_moist_out=fuel_moist_out,
+                   mass_burnt_out=mass_burnt_out,
+                   firebrand_out=firebrand_out,
+                   emissions_out=emissions_out,
+                   radiation_out=radiation_out,
+                   intensity_out=intensity_out,
+                   auto_kill=auto_kill)
 
 
 class QFire_Bldg_Advanced_User_Inputs(InputFile):
@@ -1297,8 +1195,7 @@
     fuel_surface_roughness : PositiveFloat
         Surface roughness within fuel. Higher value = lower wind speed.
         Recommended value: 0.1 m. Units: [m]
-    """
-
+        """
     name: str = Field("QFire_Bldg_Advanced_User_Inputs", frozen=True)
     _extension: str = ".inp"
     convert_buildings_to_fuel_flag: Literal[0, 1] = 0
@@ -1390,21 +1287,20 @@
         Scheme to sum plume-to-grid updrafts when multiple plumes intersect a
         grid cell. 0 = cube method, 1 = max value method. Default value: 1.
     """
-
     name: str = Field("QFire_Plume_Advanced_User_Inputs", frozen=True)
     _extension: str = ".inp"
     max_plumes_per_timestep: PositiveInt = Field(150000, gt=0)
     min_plume_updraft_velocity: PositiveFloat = Field(0.1, gt=0)
-    max_plume_updraft_velocity: PositiveFloat = Field(100.0, gt=0)
+    max_plume_updraft_velocity: PositiveFloat = Field(100., gt=0)
     min_velocity_ratio: PositiveFloat = Field(0.1, gt=0)
-    brunt_vaisala_freq_squared: NonNegativeFloat = Field(0.0, ge=0)
+    brunt_vaisala_freq_squared: NonNegativeFloat = Field(0., ge=0)
     creeping_flag: Literal[0, 1] = 1
     adaptive_timestep_flag: Literal[0, 1] = 0
-    plume_timestep: PositiveFloat = Field(1.0, gt=0)
+    plume_timestep: PositiveFloat = Field(1., gt=0)
     sor_option_flag: Literal[0, 1] = 1
-    sor_alpha_plume_center: PositiveFloat = Field(10.0, gt=0)
-    sor_alpha_plume_edge: PositiveFloat = Field(1.0, gt=0)
-    max_plume_merging_angle: PositiveFloat = Field(30.0, gt=0, le=180)
+    sor_alpha_plume_center: PositiveFloat = Field(10., gt=0)
+    sor_alpha_plume_edge: PositiveFloat = Field(1., gt=0)
+    max_plume_merging_angle: PositiveFloat = Field(30., gt=0, le=180)
     max_plume_overlap_fraction: PositiveFloat = Field(0.7, gt=0, le=1)
     plume_to_grid_updrafts_flag: Literal[0, 1] = 1
     max_points_along_plume_edge: PositiveInt = Field(10, ge=1, le=100)
@@ -1437,8 +1333,6 @@
             plume_to_grid_intersection_flag=int(lines[15].split()[0]),
         )
 
-<<<<<<< HEAD
-=======
       
 class QU_TopoInputs(InputFile):
     """
@@ -1560,7 +1454,6 @@
             sor_cycles = sor_cycles,
             sor_relax = sor_relax
         )
->>>>>>> 5f3ca2a0
 
 class RuntimeAdvancedUserInputs(InputFile):
     """
@@ -1570,12 +1463,11 @@
     Attributes
     ----------
     num_cpus : PositiveInt
-        Maximum number of CPU to use. Do not exceed 8. Use 1 for ensemble
+        Maximum number of CPU to use. Do not exceed 8. Use 1 for ensemble 
         simulations.
     use_acw : Literal[0,1]
         Use Adaptive Computation Window (0=Disabled 1=Enabled)
     """
-
     name: str = "Runtime_Advanced_User_Inputs"
     _extension: str = ".inp"
     num_cpus: PositiveInt = Field(le=8, default=8)
@@ -1589,16 +1481,15 @@
 
         return cls(
             num_cpus=int(lines[0].strip().split("!")[0]),
-            use_acw=int(lines[1].strip().split("!")[0]),
+            use_acw=int(lines[1].strip().split("!")[0])
         )
-
-
+      
+      
 class QU_movingcoords(InputFile):
     """
     Class representing the QU_movingcoords.inp input file.
     This is a QUIC legacy file that is not modified for QUIC-Fire use.
     """
-
     name: str = "QU_movingcoords"
     _extension: str = ".inp"
 
@@ -1611,24 +1502,16 @@
             lines = f.readlines()
 
         if int(lines[1].strip().split("!")[0]) == 1:
-            print(
-                "WARNING: QU_movingcoords.inp: Moving coordinates flag == 1 not supported."
-            )
-
+            print("WARNING: QU_movingcoords.inp: Moving coordinates flag == 1 not supported.")
+        
         return cls()
-<<<<<<< HEAD
-
-
-=======
   
   
->>>>>>> 5f3ca2a0
 class QP_buildout(InputFile):
     """
     Class representing the QU_buildout.inp input file.
     This is a QUIC legacy file that is not modified for QUIC-Fire use.
     """
-
     name: str = "QP_buildout"
     _extension: str = ".inp"
 
@@ -1643,13 +1526,6 @@
         if int(lines[0].strip().split("!")[0]) == 1:
             print("WARNING: QP_buildout.inp: number of buildings will be set to 0.")
         if int(lines[1].strip().split("!")[0]) == 1:
-<<<<<<< HEAD
-            print(
-                "WARNING: QP_buildout.inp: number of vegetative canopies will be set to 0."
-            )
-
-        return cls()
-=======
             print("WARNING: QP_buildout.inp: number of vegetative canopies will be set to 0.")
 
         return cls()
@@ -1745,5 +1621,4 @@
             sensor_height=float(lines[11].split(" ")[0]),
             wind_speed=float(lines[11].split(" ")[1]),
             wind_direction=int(lines[11].split(" ")[2])
-        )
->>>>>>> 5f3ca2a0
+        )