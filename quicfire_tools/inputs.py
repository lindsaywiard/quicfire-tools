--- conflicted
+++ resolved
@@ -782,21 +782,21 @@
         with open(directory / "QFire_Advanced_User_Inputs.inp", "r") as f:
             lines = f.readlines()
         return cls(
-<<<<<<< HEAD
-            fraction_cells_launch_firebrands=fraction_cells_launch_firebrands,
-            firebrand_radius_scale_factor=firebrand_radius_scale_factor,
-            firebrand_trajectory_time_step=firebrand_trajectory_time_step,
-            firebrand_launch_interval=firebrand_launch_interval,
-            firebrands_per_deposition=firebrands_per_deposition,
-            firebrand_area_ratio=firebrand_area_ratio,
-            minimum_burn_rate_coefficient=minimum_burn_rate_coefficient,
-            max_firebrand_thickness_fraction=max_firebrand_thickness_fraction,
-            firebrand_germination_delay=firebrand_germination_delay,
-            vertical_velocity_scale_factor=vertical_velocity_scale_factor,
-            minimum_firebrand_ignitions=minimum_firebrand_ignitions,
-            maximum_firebrand_ignitions=maximum_firebrand_ignitions,
-            minimum_landing_angle=minimum_landing_angle,
-            maximum_firebrand_thickness=maximum_firebrand_thickness)
+            fraction_cells_launch_firebrands=float(lines[0].split()[0]),
+            firebrand_radius_scale_factor=float(lines[1].split()[0]),
+            firebrand_trajectory_time_step=int(lines[2].split()[0]),
+            firebrand_launch_interval=int(lines[3].split()[0]),
+            firebrands_per_deposition=int(lines[4].split()[0]),
+            firebrand_area_ratio=float(lines[5].split()[0]),
+            minimum_burn_rate_coefficient=float(lines[6].split()[0]),
+            max_firebrand_thickness_fraction=float(lines[7].split()[0]),
+            firebrand_germination_delay=int(lines[8].split()[0]),
+            vertical_velocity_scale_factor=float(lines[9].split()[0]),
+            minimum_firebrand_ignitions=int(lines[10].split()[0]),
+            maximum_firebrand_ignitions=int(lines[11].split()[0]),
+            minimum_landing_angle=float(lines[12].split()[0]),
+            maximum_firebrand_thickness=float(lines[13].split()[0]),
+        )
 
 
 class QUIC_fire(InputFile):
@@ -1156,22 +1156,6 @@
                    radiation_out=radiation_out,
                    intensity_out=intensity_out,
                    auto_kill=auto_kill)
-=======
-            fraction_cells_launch_firebrands=float(lines[0].split()[0]),
-            firebrand_radius_scale_factor=float(lines[1].split()[0]),
-            firebrand_trajectory_time_step=int(lines[2].split()[0]),
-            firebrand_launch_interval=int(lines[3].split()[0]),
-            firebrands_per_deposition=int(lines[4].split()[0]),
-            firebrand_area_ratio=float(lines[5].split()[0]),
-            minimum_burn_rate_coefficient=float(lines[6].split()[0]),
-            max_firebrand_thickness_fraction=float(lines[7].split()[0]),
-            firebrand_germination_delay=int(lines[8].split()[0]),
-            vertical_velocity_scale_factor=float(lines[9].split()[0]),
-            minimum_firebrand_ignitions=int(lines[10].split()[0]),
-            maximum_firebrand_ignitions=int(lines[11].split()[0]),
-            minimum_landing_angle=float(lines[12].split()[0]),
-            maximum_firebrand_thickness=float(lines[13].split()[0]),
-        )
 
 
 class QFire_Bldg_Advanced_User_Inputs(InputFile):
@@ -1374,5 +1358,4 @@
         return cls(
             num_cpus=int(lines[0].strip().split("!")[0]),
             use_acw=int(lines[1].strip().split("!")[0])
-        )
->>>>>>> 3c7a8bd7
+        )