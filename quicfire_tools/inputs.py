"""
QUIC-Fire Tools Simulation Input Module
"""
from __future__ import annotations

# Internal Imports
from quicfire_tools.utils import compute_parabolic_stretched_grid
from quicfire_tools.ignitions import (IgnitionType, RectangleIgnition,
                                      SquareRingIgnition,
                                      CircularRingIgnition)

# Core Imports
import json
import time
import importlib.resources
from pathlib import Path
from typing import Literal
from string import Template

# External Imports
import numpy as np
from pydantic import (BaseModel, Field, NonNegativeInt, PositiveInt,
                      PositiveFloat, NonNegativeFloat, computed_field, field_validator)

DOCS_PATH = importlib.resources.files('quicfire_tools').joinpath(
    'inputs').joinpath("documentation")
TEMPLATES_PATH = importlib.resources.files('quicfire_tools').joinpath(
    'inputs').joinpath("templates")


class SimulationInputs:
    _required_inputs = []

    def __init__(self, input_files: list):
        # Initialize a dictionary of input files
        self._inputs = {i.name: i for i in input_files}

        # Validate that all required input files are present
        for required_input in self._required_inputs:
            if required_input not in input_files:
                raise ValueError(f"Missing required input file: "
                                 f"{required_input}")

    def list_inputs(self) -> list[str]:
        return list(self._inputs.keys())

    def get_input(self, input_name: str) -> InputFile:
        return self._inputs[input_name]

    def write_inputs(self, directory: str | Path, version: str = "latest"):
        if isinstance(directory, str):
            directory = Path(directory)

        if not directory.exists():
            raise NotADirectoryError(f"{directory} does not exist")

        for input_name in self.list_inputs():
            input_file = self.get_input(input_name)
            input_file.to_file(directory, version=version)

    @classmethod
    def setup_simulation(cls, nx: int, ny: int, fire_nz: int, quic_nz: int,
                         quic_height: float, dx: float, dy: float, dz: float,
                         wind_speed: float, wind_direction: float,
                         simulation_time: int, output_time: int):
        """
        Creates a SimulationInputs object with the minimum required inputs to
        build a QUIC-Fire input file deck and run a simulation.

        Parameters
        ----------
        nx
        ny
        fire_nz
        quic_nz
        quic_height
        dx
        dy
        dz
        wind_speed
        wind_direction
        simulation_time
        output_time

        Returns
        -------
        SimulationInputs
            Class containing the minimum required inputs to build a QUIC-Fire
            input file deck and run a simulation.
        """
        # Initialize default input files
        raster_origin = RasterOrigin()
        qu_bldgs = QU_Buildings()
        qu_fileoptions = QU_Fileoptions()
        qfire_adv_user_input = QFire_Advanced_User_Inputs()
        qfire_bldg_inputs = QFire_Bldg_Advanced_User_Inputs()

        # Initialize input files with required parameters
        qu_simparams = QU_Simparams(nx=nx, ny=ny, nz=quic_nz, dx=dx, dy=dy,
                                    quic_domain_height=quic_height)
        gridlist = Gridlist(n=nx, m=ny, l=fire_nz, dx=dx, dy=dy, dz=dz,
                            aa1=1.0)

        input_files = [raster_origin, qu_bldgs, qu_fileoptions,
                       qfire_adv_user_input, qfire_bldg_inputs, qu_simparams,
                       gridlist]

        return cls(input_files)

    @classmethod
    def from_directory(cls, directory: str | Path):
        if isinstance(directory, str):
            directory = Path(directory)
        input_files = []
        for input_file in cls._required_inputs:
            input_files.append(input_file.from_file(directory))
        return cls(input_files)


class InputFile(BaseModel, validate_assignment=True):
    """
    Base class representing an input file.

    This base class provides a common interface for all input files in order to
    accomplish two main goals:
    1) Return documentation for each parameter in the input file.
    2) Provide a method to write the input file to a specified directory.
    """
    name: str
    _extension: str
    _param_info: dict = None

    @property
    def _filename(self):
        return f"{self.name}{self._extension}"

    @property
    def param_info(self):
        """
        Return a dictionary of parameter information for the input file.
        """
        if self._param_info is None:  # open the file if it hasn't been read in
            with open(DOCS_PATH / f"{self._filename}.json", "r") as f:
                self._param_info = json.load(f)
        return self._param_info

    def list_parameters(self):
        """List all parameters in the input file."""
        return list(self.param_info.keys())

    def get_documentation(self, parameter: str = None):
        """
        Retrieve documentation for a parameter. If no parameter is specified,
        return documentation for all parameters.
        """
        if parameter:
            return self.param_info.get(parameter, {})
        else:
            return self.param_info

    def print_documentation(self, parameter: str = None):
        """
        Print documentation for a parameter. If no parameter is specified,
        print documentation for all parameters.
        """
        if parameter:
            info = self.get_documentation(parameter)
        else:
            info = self.get_documentation()
        for key, value in info.items():
            key = key.replace("_", " ").capitalize()
            print(f"- {key}: {value}")

    def to_dict(self):
        """
        Convert the object to a dictionary, excluding attributes that start
        with an underscore.

        Returns
        -------
        dict
            Dictionary representation of the object.
        """
        # return {attr: value for attr, value in self.__dict__.items()
        #         if not attr.startswith('_')}
        return self.model_dump(exclude={"name", "_extension", "_filename",
                                        "param_info"})

    def to_file(self, directory: Path, version: str = "latest"):
        """
        Write the input file to a specified directory.

        Attributes
        ----------
        directory : Path
            Directory to write the input file to.
        version : str
            Version of the input file to write. Default is "latest".
        """
        if isinstance(directory, str):
            directory = Path(directory)

        template_file_path = TEMPLATES_PATH / version / f"{self._filename}"
        with open(template_file_path, "r") as ftemp:
            src = Template(ftemp.read())

        result = src.substitute(self.to_dict())

        output_file_path = directory / self._filename
        with open(output_file_path, "w") as fout:
            fout.write(result)

    @classmethod
    def from_dict(cls, data: dict):
        return cls(**data)


class Gridlist(InputFile):
    """
    Class representing the gridlist.txt file. This file contains the grid
    information for the QUIC-Fire simulation when canopies are present.

    Attributes
    ----------
    n : int
        Number of cells in the x-direction [-]
    m : int
        Number of cells in the y-direction [-]
    l : int
        Number of cells in the z-direction [-]
    dx : float
        Cell size in the x-direction [m]
    dy : float
        Cell size in the y-direction [m]
    dz : float
        Cell size in the z-direction [m]
    aa1 : float
        Stretching factor for the vertical grid spacing [-]
    """
    name: str = Field("gridlist", frozen=True)
    _extension: str = ""
    n: PositiveInt
    m: PositiveInt
    l: PositiveInt
    dx: PositiveFloat
    dy: PositiveFloat
    dz: PositiveFloat
    aa1: PositiveFloat


class RasterOrigin(InputFile):
    """
    Class representing the rasterorigin.txt file. This file contains the
    coordinates of the south-west corner of the domain in UTM coordinates.

    Attributes
    ----------
    utm_x : float
        UTM-x coordinates of the south-west corner of domain [m]
    utm_y : float
        UTM-y coordinates of the south-west corner of domain [m]
    """
    name: str = Field("rasterorigin", frozen=True)
    _extension: str = ".txt"
    utm_x: NonNegativeFloat = 0.
    utm_y: NonNegativeFloat = 0.

    @classmethod
    def from_file(cls, directory: str | Path):
        """
        Initializes a RasterOrigin object from a directory containing a
        rasterorigin.txt file.
        """
        if isinstance(directory, str):
            directory = Path(directory)
        with open(directory / "rasterorigin.txt", "r") as f:
            lines = f.readlines()
        return cls(utm_x=float(lines[0].split()[0]),
                   utm_y=float(lines[1].split()[0]))


class QU_Buildings(InputFile):
    """
    Class representing the QU_buildings.inp file. This file contains the
    building-related data for the QUIC-Fire simulation. This class is not
    currently used in QUIC-Fire.

    Attributes
    ----------
    wall_roughness_length : float
        Wall roughness length [m]. Must be greater than 0. Default is 0.1.
    number_of_buildings : int
        Number of buildings [-]. Default is 0. Not currently used in QUIC-Fire.
    number_of_polygon_nodes : int
        Number of polygon building nodes [-]. Default is 0. Not currently used
        in QUIC-Fire.
    """
    name: str = Field("QU_buildings", frozen=True)
    _extension: str = ".inp"
    wall_roughness_length: PositiveFloat = 0.1
    number_of_buildings: NonNegativeInt = 0
    number_of_polygon_nodes: NonNegativeInt = 0

    @classmethod
    def from_file(cls, directory: str | Path):
        """
        Initializes a QU_Buildings object from a directory containing a
        QU_buildings.inp file.
        """
        if isinstance(directory, str):
            directory = Path(directory)
        with open(directory / "QU_buildings.inp", "r") as f:
            lines = f.readlines()
        return cls(wall_roughness_length=float(lines[1].split()[0]),
                   number_of_buildings=int(lines[2].split()[0]),
                   number_of_polygon_nodes=int(lines[3].split()[0]))


class QU_Fileoptions(InputFile):
    """
    Class representing the QU_fileoptions.inp file. This file contains
    file output-related options for the QUIC-Fire simulation.

    Attributes
    ----------
    output_data_file_format_flag : int
        Output data file format flag. Values accepted are [1, 2, 3].
        Recommended value 2. 1 - binary, 2 - ASCII, 3 - both.
    non_mass_conserved_initial_field_flag : int
        Flag to write out non-mass conserved initial field file uofield.dat.
        Values accepted are [0, 1]. Recommended value 0. 0 - off, 1 - on.
    initial_sensor_velocity_field_flag : int
        Flag to write out the file uosensorfield.dat. Values accepted are
        [0, 1]. Recommended value 0. 0 - off, 1 - on.
    qu_staggered_velocity_file_flag : int
        Flag to write out the file QU_staggered_velocity.bin. Values accepted
        are [0, 1]. Recommended value 0. 0 - off, 1 - on.
    generate_wind_startup_files_flag : int
        Generate wind startup files for ensemble simulations. Values accepted
        are [0, 1]. Recommended value 0. 0 - off, 1 - on.
    """
    name: str = Field("QU_fileoptions", frozen=True)
    _extension: str = ".inp"
    output_data_file_format_flag: Literal[1, 2, 3] = 2
    non_mass_conserved_initial_field_flag: Literal[0, 1] = 0
    initial_sensor_velocity_field_flag: Literal[0, 1] = 0
    qu_staggered_velocity_file_flag: Literal[0, 1] = 0
    generate_wind_startup_files_flag: Literal[0, 1] = 0

    @classmethod
    def from_file(cls, directory: str | Path):
        """
        Initializes a QU_Fileoptions object from a directory containing a
        QU_fileoptions.inp file.
        """
        if isinstance(directory, str):
            directory = Path(directory)
        with open(directory / "QU_fileoptions.inp", "r") as f:
            lines = f.readlines()
        return cls(output_data_file_format_flag=int(lines[1].split()[0]),
                   non_mass_conserved_initial_field_flag=int(lines[2].split()[0]),
                   initial_sensor_velocity_field_flag=int(lines[3].split()[0]),
                   qu_staggered_velocity_file_flag=int(lines[4].split()[0]),
                   generate_wind_startup_files_flag=int(lines[5].split()[0]))


class QU_Simparams(InputFile):
    """
    Class representing the QU_simparams.inp file. This file contains the
    simulation parameters for the QUIC-Fire simulation.

    nx : int
        Number of cells in the x-direction [-]. Recommended value: > 100
    ny : int
        Number of cells in the y-direction [-]. Recommended value: > 100
    nz : int
        Number of cells in the z-direction [-].
    dx : float
        Cell size in the x-direction [m]. Recommended value: 2 m
    dy : float
        Cell size in the y-direction [m]. Recommended value: 2 m
    quic_domain_height : float
        QUIC domain height [m]. Recommended value: 300 m
    surface_vertical_cell_size : float
        Surface vertical cell size [m].
    number_surface_cells : int
        Number of uniform surface cells [-].
    stretch_grid_flag : int
        Vertical grid stretching flag, values accepted [0, 1, 3]. Default is 3.
        0 - uniform, 1 - custom, 3 - parabolic. If stretch_grid_flag is 0 or 3
        dz_array is computed from nz, surface_vertical_cell_size, and
        number_surface_cells. If stretch_grid_flag is 1, custom_dz_array must
        be provided.
    custom_dz_array : list[float]
        Vertical grid spacing array [m]. Must be provided if stretch_grid_flag
        is 1. If stretch_grid_flag is 0 or 3, dz_array is computed from nz,
        surface_vertical_cell_size, and number_surface_cells.
    utc_offset : int
        Hours difference from UTC (aka UTM) [h]
    wind_times : list[int]
        List of times at which the winds are available in Unix Epoch time
        (integer seconds since 1970/1/1 00:00:00). These are UTC times.
        Defaults to [int(time.time())] if not provided.
    sor_iter_max : int
        Maximum number of iterations of the SOR wind solver. Recommended value:
        10. Default is 10.
    sor_residual_reduction : int
        Residual reduction to assess convergence of the SOR solver (orders of
        magnitude). Recommended value: 3. Default is 3.
    use_diffusion_flag : int
        Use diffusion algorithm: 0 = off, 1 = on. Recommended value: 0.
        Default is 0.
    number_diffusion_iterations : int
        Number of diffusion iterations. Recommended value: 10. Default is 10.
    domain_rotation : float
        Domain rotation relative to true north (clockwise is positive)
        [degrees]. Recommended value: 0 deg. Default is 0.
    utm_x : float
        UTM-x coordinates of the south-west corner of domain [m]. Default is 0.
    utm_y : float
        UTM-y coordinates of the south-west corner of domain [m]. Default is 0.
    utm_zone_number : int
        UTM zone number [-]. Default is 1.
    utm_zone_letter : int
        UTM zone letter (A=1, B=2, ...) [-]. Default is 1.
    quic_cfd_flag : int
        QUIC-CFD flag: 0 = off, 1 = on. Recommended value: 0. Default is 0.
    explosive_bldg_flag : int
        Explosive building damage flag: 0 = off, 1 = on. Recommended value: 0.
        Default is 0.
    bldg_array_flag : int
        Building array flag. 0 = off, 1 = on. Recommended value: 0. Default is
        0.
    """
    name: str = Field("QU_simparams", frozen=True)
    _extension: str = ".inp"
    nx: PositiveInt
    ny: PositiveInt
    nz: PositiveInt
    dx: PositiveFloat
    dy: PositiveFloat
    quic_domain_height: PositiveFloat
    surface_vertical_cell_size: PositiveFloat = 1.
    number_surface_cells: PositiveInt = 5
    stretch_grid_flag: Literal[0, 1, 3] = 3
    custom_dz_array: list[PositiveFloat] = []
    utc_offset: int = 0
    wind_times: list[int] = [int(time.time())]
    sor_iter_max: PositiveInt = 10
    sor_residual_reduction: PositiveInt = 3
    use_diffusion_flag: Literal[0, 1] = 0
    number_diffusion_iterations: PositiveInt = 10
    domain_rotation: float = 0.
    utm_x: float = 0.
    utm_y: float = 0.
    utm_zone_number: PositiveInt = 1
    utm_zone_letter: PositiveInt = 1
    quic_cfd_flag: Literal[0, 1] = 0
    explosive_bldg_flag: Literal[0, 1] = 0
    bldg_array_flag: Literal[0, 1] = 0
    _from_file: bool = False
    _from_file_dz_array: list[PositiveFloat] = []

    @computed_field
    @property
    def dz_array(self) -> list[float]:
        if self._from_file:
            return self._from_file_dz_array
        elif self.stretch_grid_flag == 0:
            return [self.surface_vertical_cell_size] * self.nz
        elif self.stretch_grid_flag == 1:
            return self.custom_dz_array
        elif self.stretch_grid_flag == 3:
            return compute_parabolic_stretched_grid(
                self.surface_vertical_cell_size, self.number_surface_cells,
                self.nz, self.quic_domain_height).tolist()

    @computed_field
    @property
    def vertical_grid_lines(self) -> str:
        """
        Parses the vertical grid stretching flag and dz_array to generate the
        vertical grid as a string for the QU_simparams.inp file.

        Also modifies dz_array if stretch_grid_flag is not 1.
        """
        stretch_grid_func_map = {
            0: self._stretch_grid_flag_0,
            1: self._stretch_grid_flag_1,
            3: self._stretch_grid_flag_3
        }
        return stretch_grid_func_map[self.stretch_grid_flag]()

    @computed_field
    @property
    def wind_time_lines(self) -> str:
        return self._generate_wind_time_lines()

    def _stretch_grid_flag_0(self):
        """
        Generates a uniform vertical grid as a string for the QU_simparams.inp
        file. Adds the uniform grid to dz_array.
        """
        # Create the lines for the uniform grid
        surface_dz_line = (f"{float(self.surface_vertical_cell_size)}\t"
                           f"! Surface DZ [m]")
        number_surface_cells_line = (f"{self.number_surface_cells}\t"
                                     f"! Number of uniform surface cells")

        return f"{surface_dz_line}\n{number_surface_cells_line}"

    def _stretch_grid_flag_1(self):
        """
        Generates a custom vertical grid as a string for the QU_simparams.inp
        file.
        """
        # Verify that dz_array is not empty
        if not self.dz_array:
            raise ValueError("dz_array must not be empty if stretch_grid_flag "
                             "is 1. Please provide a custom_dz_array with nz "
                             "elements or use a different stretch_grid_flag.")

        # Verify that nz is equal to the length of dz_array
        if self.nz != len(self.dz_array):
            raise ValueError(f"nz must be equal to the length of dz_array. "
                             f"{self.nz} != {len(self.dz_array)}")

        # Verify that the first number_surface_cells_line elements of dz_array
        # are equal to the surface_vertical_cell_size
        for dz in self.dz_array[:self.number_surface_cells]:
            if dz != self.surface_vertical_cell_size:
                raise ValueError("The first number_surface_cells_line "
                                 "elements of dz_array must be equal to "
                                 "surface_vertical_cell_size")

        # Write surface vertical cell size line
        surface_dz_line = (f"{float(self.surface_vertical_cell_size)}\t! "
                           f"Surface DZ [m]")

        # Write header line
        header_line = f"! DZ array [m]"

        # Write dz_array lines
        dz_array_lines_list = []
        for dz in self.dz_array:
            dz_array_lines_list.append(f"{float(dz)}")
        dz_array_lines = "\n".join(dz_array_lines_list)

        return f"{surface_dz_line}\n{header_line}\n{dz_array_lines}"

    def _stretch_grid_flag_3(self):
        """
        Generates a vertical grid for stretch_grid_flag 3 as a string for the
        QU_simparams.inp file. Stretch grid flag 3 is a stretching with
        parabolic vertical cell size. Adds the parabolic grid to dz_array.
        """
        # Write surface vertical cell size line
        surface_dz_line = (f"{float(self.surface_vertical_cell_size)}\t! "
                           f"Surface DZ [m]")

        # Write number of surface cells line
        number_surface_cells_line = (f"{self.number_surface_cells}\t! "
                                     f"Number of uniform surface cells")

        # Write header line
        header_line = f"! DZ array [m]"

        # Write dz_array lines
        dz_lines = "\n".join([f"{float(dz)}" for dz in self.dz_array])

        return (f"{surface_dz_line}\n{number_surface_cells_line}\n{header_line}"
                f"\n{dz_lines}")

    def _generate_wind_time_lines(self):
        """
        Parses the utc_offset and wind_step_times to generate the wind times
        as a string for the QU_simparams.inp file.
        """
        # Verify that wind_step_times is not empty
        if not self.wind_times:
            raise ValueError("wind_step_times must not be empty. Please "
                             "provide a wind_step_times with num_wind_steps "
                             "elements or use a different num_wind_steps.")

        # Write number of time increments line
        number_time_increments_line = (f"{len(self.wind_times)}\t"
                                       f"! Number of time increments")

        # Write utc_offset line
        utc_offset_line = f"{self.utc_offset}\t! UTC offset [hours]"

        # Write header line
        header_line = f"! Wind step times [s]"

        # Write wind_step_times lines
        wind_step_times_lines_list = []
        for wind_time in self.wind_times:
            wind_step_times_lines_list.append(f"{wind_time}")
        wind_step_times_lines = "\n".join(wind_step_times_lines_list)

        return "\n".join([number_time_increments_line,
                          utc_offset_line,
                          header_line,
                          wind_step_times_lines])

    @classmethod
    def from_file(cls, directory: str | Path):
        """
        Initializes a QU_Simparams object from a directory containing a
        QU_simparams.inp file.
        """
        if isinstance(directory, str):
            directory = Path(directory)

        with open(directory / "QU_simparams.inp", "r") as f:
            lines = f.readlines()

        # Read QU grid parameters
        nx = int(lines[1].strip().split("!")[0])
        ny = int(lines[2].strip().split("!")[0])
        nz = int(lines[3].strip().split("!")[0])
        dx = float(lines[4].strip().split("!")[0])
        dy = float(lines[5].strip().split("!")[0])

        # Read stretch grid flag
        stretch_grid_flag = int(lines[6].strip().split("!")[0])

        # Read vertical grid lines as function of stretch grid flag
        _from_file_dz_array = []
        custom_dz_array = []
        if stretch_grid_flag == 0:
            surface_vertical_cell_size = float(lines[7].strip().split("!")[0])
            number_surface_cells = int(lines[8].strip().split("!")[0])
            current_line = 9
        elif stretch_grid_flag == 1:
            surface_vertical_cell_size = float(lines[7].strip().split("!")[0])
            number_surface_cells = 5
            for i in range(9, 9 + nz):
                custom_dz_array.append(float(lines[i].strip().split("!")[0]))
            current_line = 9 + nz
        elif stretch_grid_flag == 3:
            surface_vertical_cell_size = float(lines[7].strip().split("!")[0])
            number_surface_cells = int(lines[8].strip().split("!")[0])
            _header = lines[9].strip().split("!")[0]
            for i in range(10, 10 + nz):
                _from_file_dz_array.append(
                    float(lines[i].strip().split("!")[0]))
            current_line = 10 + nz
        else:
            raise ValueError("stretch_grid_flag must be 0, 1, or 3.")

        # Read QU wind parameters
        number_wind_steps = int(lines[current_line].strip().split("!")[0])
        utc_offset = int(lines[current_line + 1].strip().split("!")[0])
        _header = lines[current_line + 2].strip().split("!")[0]
        wind_times = []
        for i in range(current_line + 3, current_line + 3 + number_wind_steps):
            wind_times.append(int(lines[i].strip()))
        current_line = current_line + 3 + number_wind_steps

        # Skip not used parameters
        current_line += 9

        # Read remaining QU parameters
        sor_iter_max = int(lines[current_line].strip().split("!")[0])
        sor_residual_reduction = int(
            lines[current_line + 1].strip().split("!")[0])
        use_diffusion_flag = int(lines[current_line + 2].strip().split("!")[0])
        number_diffusion_iterations = int(
            lines[current_line + 3].strip().split("!")[0])
        domain_rotation = float(lines[current_line + 4].strip().split("!")[0])
        utm_x = float(lines[current_line + 5].strip().split("!")[0])
        utm_y = float(lines[current_line + 6].strip().split("!")[0])
        utm_zone_number = int(lines[current_line + 7].strip().split("!")[0])
        utm_zone_letter = int(lines[current_line + 8].strip().split("!")[0])
        quic_cfd_flag = int(lines[current_line + 9].strip().split("!")[0])
        explosive_bldg_flag = int(
            lines[current_line + 10].strip().split("!")[0])
        bldg_array_flag = int(lines[current_line + 11].strip().split("!")[0])

        return cls(nx=nx, ny=ny, nz=nz, dx=dx, dy=dy,
                   surface_vertical_cell_size=surface_vertical_cell_size,
                   number_surface_cells=number_surface_cells,
                   stretch_grid_flag=stretch_grid_flag,
                   custom_dz_array=custom_dz_array,
                   utc_offset=utc_offset,
                   wind_times=wind_times,
                   sor_iter_max=sor_iter_max,
                   sor_residual_reduction=sor_residual_reduction,
                   use_diffusion_flag=use_diffusion_flag,
                   number_diffusion_iterations=number_diffusion_iterations,
                   domain_rotation=domain_rotation,
                   utm_x=utm_x,
                   utm_y=utm_y,
                   utm_zone_number=utm_zone_number,
                   utm_zone_letter=utm_zone_letter,
                   quic_cfd_flag=quic_cfd_flag,
                   explosive_bldg_flag=explosive_bldg_flag,
                   bldg_array_flag=bldg_array_flag,
                   _from_file=True,
                   _from_file_dz_array=_from_file_dz_array)


class QFire_Advanced_User_Inputs(InputFile):
    """
    Class representing the QFire_Advanced_User_Inputs.inp input file. This file
    contains advanced parameters related to firebrands.

    Attributes
    ----------
    fraction_cells_launch_firebrands : PositiveFloat
        Fraction of cells that could launch firebrand tracers from which
        firebrand tracers will actually be launched [-]. Higher value = more
        firebrand tracers. Recommended value: 0.05
    firebrand_radius_scale_factor : PositiveFloat
        Multiplicative factor used to relate the length scale of the mixing
        (firebrand distribution entrainment length scale) to the initial size
        of the distribution [-]. Higher value = higher growth rate or RT
        (firebrand distribution) with flight time. Recommended value: 40
    firebrand_trajectory_time_step : PositiveInt
        Time step used to determine the firebrand tracer trajectory [s].
        Higher value = less accurate trajectory. Recommended value: 1 s
    firebrand_launch_interval : PositiveInt
        Time interval between launching of firebrand tracers [s]. Higher value =
        less firebrand tracers launched. Recommended value: 10 s
    firebrands_per_deposition : PositiveInt
        Number of firebrand tracers that one firebrand tracer launched
        represents [-]. Recommended value: 500
    firebrand_area_ratio : PositiveFloat
        Multiplicative factor used to relate the cell area and fraction of cells
        from which tracers are launched to initial area represented by one
        firebrand [-].
    minimum_burn_rate_coefficient : PositiveFloat
        Multiplicative factor relating the minimum mass-loss rate that a
        firebrand tracer needs to have to justify continuing to track its
        trajectory to the energy associated with a new ignition [-].
    max_firebrand_thickness_fraction : PositiveFloat
        Multiplicative factor relating the thickness of launched firebrand
        tracer to maximum loftable firebrand thickness [-].
    firebrand_germination_delay : PositiveInt
        Time after a firebrand has landed at which a fire is started [s]
    vertical_velocity_scale_factor : PositiveFloat
        Maximum value of the multiplicative factor of the vertical velocity
        experienced by a firebrand = 1/(fraction of the QUIC-URB on fire) [-]
    minimum_firebrand_ignitions : PositiveInt
        Minimum number of ignitions to be sampled in a position where a
        firebrand lands [-]
    maximum_firebrand_ignitions : PositiveInt
        Maximum number of ignitions sampled at positions distributed within RT
        around where a firebrand tracer lands [-]
    minimum_landing_angle : PositiveFloat
        Minimum value considered for the angle between the trajectory of the
        firebrand when it hits the ground and horizontal [rad]
    maximum_firebrand_thickness : PositiveFloat
        Maximum firebrand's thickness [m]
    """
    name: str = Field("QFire_Advanced_User_Inputs", frozen=True)
    _extension: str = ".inp"
    fraction_cells_launch_firebrands: PositiveFloat = Field(0.05, ge=0, lt=1)
    firebrand_radius_scale_factor: PositiveFloat = Field(40., ge=1)
    firebrand_trajectory_time_step: PositiveInt = 1
    firebrand_launch_interval: PositiveInt = 10
    firebrands_per_deposition: PositiveInt = 500
    firebrand_area_ratio: PositiveFloat = 20.0
    minimum_burn_rate_coefficient: PositiveFloat = 50.0
    max_firebrand_thickness_fraction: PositiveFloat = 0.75
    firebrand_germination_delay: PositiveInt = 180
    vertical_velocity_scale_factor: PositiveFloat = 5.0
    minimum_firebrand_ignitions: PositiveInt = 50
    maximum_firebrand_ignitions: PositiveInt = 100
    minimum_landing_angle: PositiveFloat = Field(0.523598, ge=0, le=np.pi / 2)
    maximum_firebrand_thickness: PositiveFloat = 0.03

    @classmethod
    def from_file(cls, directory: str | Path):
        """
        Initializes a QFire_Advanced_User_Inputs object from a directory
        containing a QFire_Advanced_User_Inputs.inp file.
        """
        if isinstance(directory, str):
            directory = Path(directory)
        with open(directory / "QFire_Advanced_User_Inputs.inp", "r") as f:
            lines = f.readlines()
        return cls(
            fraction_cells_launch_firebrands=float(lines[0].split()[0]),
            firebrand_radius_scale_factor=float(lines[1].split()[0]),
            firebrand_trajectory_time_step=int(lines[2].split()[0]),
            firebrand_launch_interval=int(lines[3].split()[0]),
            firebrands_per_deposition=int(lines[4].split()[0]),
            firebrand_area_ratio=float(lines[5].split()[0]),
            minimum_burn_rate_coefficient=float(lines[6].split()[0]),
            max_firebrand_thickness_fraction=float(lines[7].split()[0]),
            firebrand_germination_delay=int(lines[8].split()[0]),
            vertical_velocity_scale_factor=float(lines[9].split()[0]),
            minimum_firebrand_ignitions=int(lines[10].split()[0]),
            maximum_firebrand_ignitions=int(lines[11].split()[0]),
            minimum_landing_angle=float(lines[12].split()[0]),
            maximum_firebrand_thickness=float(lines[13].split()[0]),
        )


class QUIC_fire(InputFile):
    """
    Class representing the QUIC_fire.inp input file. This file
    contains the parameters relating to the fire simulation and
    outputs.

    Parameters
    ----------
    nz : int
        Number of fire grid cells in the z-direction.
    time_now : int
        When the fire is ignited in Unix Epoch time (integer seconds since
        1970/1/1 00:00:00). Must be greater or equal to the time of the first
        wind
    sim_time : int
        Total simulation time for the fire [s]
    out_time_fire : PositiveInt
        After how many fire time steps to print out fire-related files (excluding emissions and radiation)
    out_time_wind : PositiveInt
        After how many quic updates to print out wind-related files
    out_time_emis_rad : PositiveInt
        After how many fire time steps to average emissions and radiation
    out_time_wind_avg : PositiveInt
        After how many quic updates to print out averaged wind-related files
    fire_flag : int
        Fire flag, 1 = run fire; 0 = no fire
    random_seed : int
        Random number generator, -1: use time and date, any other integer > 0
        is used as the seed
    fire_time_step : int
        time step for the fire simulation [s]
    quic_time_step : int
        Number of fire time steps done before updating the quic wind field
        (integer, >= 1)
    stretch_grid_flag : int
        Vertical stretching flag: 0 = uniform dz, 1 = custom
    file_path : str
        Path to files defining fuels, ignitions, and topography, with file
        separator at the end. Defaults to "", indicating files are in the same directory as all other input files
    dz : int
        Cell size in the z-direction [m] of the fire grid. Recommended value: 1m
    dz_array : list[float]
        custom dz, one dz per line must be specified, from the ground to the
        top of the domain
    fuel_flag : int
        Flag for fuel inputs:
            - density
            - moisture
            - height
        1 = uniform; 2 = provided thru QF_FuelDensity.inp, 3 = Firetech files
        for quic grid, 4 = Firetech files for different grid
        (need interpolation)
    fuel_density : PositiveFloat
        Fuel density (kg/m3)
    fuel_moisture : PositiveFloat
        Fuel moisture = mass of water/mass of dry fuel
    fuel_height : PositiveFloat
        Fuel height of surface layer (m)
    ignition_type: IgnitionType
        Ignitions shape or source. See ignitions module.
    ignitions_per_cell: int
        Number of ignition per cell of the fire model. Recommended max value
        of 100
    firebrand_flag : int
        Firebrand flag, 0 = off; 1 = on. Recommended value = 0 ; firebrands
        are untested for small scale problems
    auto_kill : int
        Kill if the fire is out and there are no more ignitions or firebrands
        (0 = no, 1 = yes)
    eng_to_atm_out : int
        Output flag [0, 1]: gridded energy-to-atmosphere
        (3D fire grid + extra layers)
    react_rate_out : int
        Output flag [0, 1]: compressed array reaction rate (fire grid)
    fuel_dens_out : int
        Output flag [0, 1]: compressed array fuel density (fire grid)
    QF_wind_out : int
        Output flag [0, 1]: gridded wind (u,v,w,sigma) (3D fire grid)
    QU_wind_inst_out : int
        Output flag [0, 1]: gridded QU winds with fire effects, instantaneous
        (QUIC-URB grid)
    QU_wind_avg_out : int
        Output flag [0, 1]: gridded QU winds with fire effects, averaged
        (QUIC-URB grid)
    fuel_moist_out : int
        Output flag [0, 1]: compressed array fuel moisture (fire grid)
    mass_burnt_out : int
        Output flag [0, 1]: vertically-integrated % mass burnt (fire grid)
    firebrand_out : int
        Output flag [0, 1]: firebrand trajectories. Must be 0 when firebrand
        flag is 0
    emissions_out : int
        Output flag [0, 5]: compressed array emissions (fire grid):
            0 = do not output any emission related variables
            1 = output emissions files and simulate CO in QUIC-SMOKE
            2 = output emissions files and simulate PM2.5 in QUIC- SMOKE
            3 = output emissions files and simulate both CO and PM2.5 in
                QUIC-SMOKE
            4 = output emissions files but use library approach in QUIC-SMOKE
            5 = output emissions files and simulate both water in QUIC-SMOKE
    radiation_out : int
        Output flag [0, 1]: gridded thermal radiation (fire grid)
    intensity_out : int
        Output flag [0, 1]: surface fire intensity at every fire time step
    """
    name: str = "QUIC_fire"
    _extension: str = ".inp"
    nz: PositiveInt
    time_now: PositiveInt
    sim_time: PositiveInt
    out_time_fire: PositiveInt = 30
    out_time_wind: PositiveInt = 30
    out_time_emis_rad: PositiveInt = 30
    out_time_wind_avg: PositiveInt = 30
    ignition_type: IgnitionType = IgnitionType(ignition_flag=6)
    fire_flag: Literal[0, 1] = 1
    random_seed: int = Field(ge=-1, default = -1)
    fire_time_step: PositiveInt = 1
    quic_time_step: PositiveInt = 1
    stretch_grid_flag: Literal[0, 1] = 0
    dz: PositiveInt = 1
    dz_array: list[PositiveFloat] = []
    fuel_flag: Literal[1, 2, 3, 4] = 3
    fuel_density: PositiveFloat | None = None
    fuel_moisture: PositiveFloat | None = None
    fuel_height: PositiveFloat | None = None
    ignitions_per_cell: PositiveInt = 2
    firebrand_flag: Literal[0, 1] = 0
    auto_kill: Literal[0, 1] = 1
    # Output flags
    eng_to_atm_out: Literal[0, 1] = 1
    react_rate_out: Literal[0, 1] = 0
    fuel_dens_out: Literal[0, 1] = 1
    QF_wind_out: Literal[0, 1] = 1
    QU_wind_inst_out: Literal[0, 1] = 1
    QU_wind_avg_out: Literal[0, 1] = 0
    fuel_moist_out: Literal[0, 1] = 1
    mass_burnt_out: Literal[0, 1] = 1
    firebrand_out: Literal[0, 1] = 0
    emissions_out: Literal[0, 1, 2, 3, 4, 5] = 0
    radiation_out: Literal[0, 1] = 0
    intensity_out: Literal[0, 1] = 0

    @field_validator('random_seed')
    @classmethod
    def validate_random_seed(cls, v: int) -> int:
        if v == 0: raise ValueError(f"QUIC_fire.inp: random_seed must be not be 0")
        return v

    @computed_field
    @property
    def stretch_grid_input(self) -> str:
        """
        Writes a custom stretch grid to QUIC_fire.inp, if provided.
        """
        if self.stretch_grid_flag == 1:
            # Verify that dz_array is not empty
            if not self.dz_array:
                raise ValueError(
                    "dz_array must not be empty if stretch_grid_flag "
                    "is 1. Please provide a dz_array with nz elements"
                    " or use a different stretch_grid_flag.")

            # Verify that nz is equal to the length of dz_array
            if self.nz != len(self.dz_array):
                raise ValueError(f"nz must be equal to the length of dz_array. "
                                 f"{self.nz} != {len(self.dz_array)}")

            # Write dz_array lines
            dz_array_lines_list = []
            for dz in self.dz_array:
                dz_array_lines_list.append(f"{float(dz)}")
            dz_array_lines = "\n".join(dz_array_lines_list)

            return f"{dz_array_lines}\n"
        else:
            return str(self.dz)

    @computed_field
    @property
    def ignition_lines(self) -> str:
        return str(self.ignition_type)

    @computed_field
    @property
    def fuel_lines(self) -> str:
        flag_line = (f" 1 = uniform; "
                     f"2 = provided thru QF_FuelMoisture.inp, 3 = Firetech"
                     f" files for quic grid, 4 = Firetech files for "
                     f"different grid (need interpolation)")
        fuel_density_flag_line = f"{self.fuel_flag}\t! fuel density flag:" + flag_line
        fuel_moist_flag_line = f"\n{self.fuel_flag}\t! fuel moisture flag:" + flag_line
        fuel_height_flag_line = f"\n{self.fuel_flag}\t! fuel height flag:" + flag_line
        if self.fuel_flag == 1:
            try:
                assert self.fuel_density is not None
                assert self.fuel_moisture is not None
                assert self.fuel_height is not None
            except AssertionError:
                raise ValueError(
                    "fuel_params: FuelInputs class must have values for fuel_density, fuel_moisture, and fuel_height")
            fuel_dens_line = f"\n{self.fuel_density}"
            fuel_moist_line = f"\n{self.fuel_moisture}"
            fuel_height_line = f"\n{self.fuel_height}"
            return fuel_density_flag_line + fuel_dens_line + fuel_moist_flag_line + fuel_moist_line + fuel_height_flag_line + fuel_height_line
        return fuel_density_flag_line + fuel_moist_flag_line

    @classmethod
    def from_file(cls, directory: str | Path):
        """
        Initializes a QUIC_fire object from a directory containing a
        QUIC_Fire.inp file.
        """
        if isinstance(directory, str):
            directory = Path(directory)

        with open(directory / "QUIC_fire.inp", "r") as f:
            lines = f.readlines()

        # Read fire flag and random seed
        fire_flag = int(lines[0].strip().split("!")[0])
        random_seed = int(lines[1].strip().split("!")[0])

        # Read fire times
        time_now = int(lines[3].strip().split("!")[0])
        sim_time = int(lines[4].strip().split("!")[0])
        fire_time_step = int(lines[5].strip().split("!")[0])
        quic_time_step = int(lines[6].strip().split("!")[0])
        out_time_fire = int(lines[7].strip().split("!")[0])
        out_time_wind = int(lines[8].strip().split("!")[0])
        out_time_emis_rad = int(lines[9].strip().split("!")[0])
        out_time_wind_avg = int(lines[10].strip().split("!")[0])

        # Read fire grid parameters
        nz = int(lines[12].strip().split("!")[0])
        stretch_grid_flag = int(lines[13].strip().split("!")[0])
        dz_array = []
        if stretch_grid_flag == 0:
            dz = int(lines[14].strip().split("!")[0])
            current_line = 15
        else:
            for i in range(14, 14 + len(nz)):
                try:
                    float(lines[i].strip())
                except ValueError:
                    print(
                        "QUIC_fire.inp: dz input value is not a float. Does the number of dz inputs match nz?")
                dz_array.append(float(lines[i].strip()))
            current_line = 15 + len(nz)

        current_line += 4  # skip unused lines

        # Read fuel inputs
        # current_line = ! FUEL
        current_line += 1  # header
        fuel_flag = int(lines[current_line].strip().split("!")[0])
        if fuel_flag == 1:
            fuel_density = float(lines[current_line + 1].strip())
            moisture_flag = int(lines[current_line + 2].strip().split("!")[0])
            fuel_moisture = float(lines[current_line + 3].strip())
            height_flag = int(lines[current_line + 4].strip().split("!")[0])
            fuel_height = float(lines[current_line + 5].strip())
            if moisture_flag != fuel_flag or height_flag != fuel_flag:
                raise ValueError(
                    "QUIC_fire.inp: Fuel moisture and fue height flags must match fuel density flag")
            current_line += 6
        else:
            fuel_density = None
            fuel_moisture = None
            fuel_height = None
            current_line += 2

            # Read ignition inputs
        # current_line = ! IGNITION LOCATIONS
        current_line += 1  # header
        ignition_flag = int(lines[current_line].strip().split("!")[0])
        add_lines = {1: 4, 2: 6, 3: 5, 4: 0, 5: 0, 6: 0, 7: 0}
        add = add_lines.get(ignition_flag)
        ignition_params = []
        current_line += 1
        for i in range(current_line, current_line + add):
            ignition_params.append(int(lines[i].strip().split("!")[0]))
        if ignition_flag == 1:
            x_min, y_min, x_length, y_length = ignition_params
            ignition_type = RectangleIgnition(x_min, y_min, x_length, y_length)
        elif ignition_flag == 2:
            x_min, y_min, x_length, y_length, x_width, y_width = ignition_params
            ignition_type = SquareRingIgnition(x_min, y_min, x_length, y_length,
                                               x_width, y_width)
        elif ignition_flag == 3:
            x_min, y_min, x_length, y_length, ring_width = ignition_params
            ignition_type = CircularRingIgnition(x_min, y_min, x_length,
                                                 y_length, ring_width)
        elif ignition_flag == 6:
            ignition_type = IgnitionType(ignition_flag=6)
        current_line += add
        ignitions_per_cell = int(lines[current_line].strip().split("!")[0])
        current_line += 1

        # Read firebrands
        # current_line = ! FIREBRANDS
        current_line += 1  # header
        firebrand_flag = int(lines[current_line].strip().split("!")[0])
        current_line += 1

        # Read output flags
        # current_line = !OUTPUT_FILES
        eng_to_atm_out = int(lines[current_line + 1].strip().split("!")[0])
        react_rate_out = int(lines[current_line + 2].strip().split("!")[0])
        fuel_dens_out = int(lines[current_line + 3].strip().split("!")[0])
        QF_wind_out = int(lines[current_line + 4].strip().split("!")[0])
        QU_wind_inst_out = int(lines[current_line + 5].strip().split("!")[0])
        QU_wind_avg_out = int(lines[current_line + 6].strip().split("!")[0])
        # ! Output plume trajectories
        fuel_moist_out = int(lines[current_line + 8].strip().split("!")[0])
        mass_burnt_out = int(lines[current_line + 9].strip().split("!")[0])
        firebrand_out = int(lines[current_line + 10].strip().split("!")[0])
        emissions_out = int(lines[current_line + 11].strip().split("!")[0])
        radiation_out = int(lines[current_line + 12].strip().split("!")[0])
        intensity_out = int(lines[current_line + 13].strip().split("!")[0])
        # ! AUTOKILL
        auto_kill = int(lines[current_line + 15].strip().split("!")[0])

        return cls(fire_flag=fire_flag,
                   random_seed=random_seed,
                   time_now=time_now,
                   sim_time=sim_time,
                   fire_time_step=fire_time_step,
                   quic_time_step=quic_time_step,
                   out_time_fire = out_time_fire,
                   out_time_wind = out_time_wind,
                   out_time_emis_rad = out_time_emis_rad,
                   out_time_wind_avg = out_time_wind_avg,
                   nz=nz,
                   stretch_grid_flag=stretch_grid_flag,
                   dz=dz,
                   dz_array=dz_array,
                   fuel_flag=fuel_flag,
                   fuel_density = fuel_density,
                   fuel_moisture = fuel_moisture,
                   fuel_height = fuel_height,
                   ignition_type=ignition_type,
                   ignitions_per_cell=ignitions_per_cell,
                   firebrand_flag=firebrand_flag,
                   eng_to_atm_out=eng_to_atm_out,
                   react_rate_out=react_rate_out,
                   fuel_dens_out=fuel_dens_out,
                   QF_wind_out=QF_wind_out,
                   QU_wind_inst_out=QU_wind_inst_out,
                   QU_wind_avg_out=QU_wind_avg_out,
                   fuel_moist_out=fuel_moist_out,
                   mass_burnt_out=mass_burnt_out,
                   firebrand_out=firebrand_out,
                   emissions_out=emissions_out,
                   radiation_out=radiation_out,
                   intensity_out=intensity_out,
                   auto_kill=auto_kill)


class QFire_Bldg_Advanced_User_Inputs(InputFile):
    """
    Class representing the QFire_Bldg_Advanced_User_Inputs.inp input file. This
    file contains advanced parameters related to buildings and fuel.

    Attributes
    ----------
    convert_buildings_to_fuel_flag : int
        Flag to convert QUIC-URB buildings to fuel. 0 = do not convert,
        1 = convert. Recommended value: 0.
    building_fuel_density : PositiveFloat
        Thin fuel density within buildings if no fuel is specified and buildings
        are converted to fuel. Higher value = more fuel. Recommended value: 0.5.
        Units: [kg/m^3]
    building_attenuation_coefficient : PositiveFloat
        Attenuation coefficient within buildings if buildings are converted to
        fuel. Higher value = more drag. Recommended value: 2.
    building_surface_roughness : PositiveFloat
        Surface roughness within buildings if buildings are converted to fuel.
        Higher value = lower wind speed. Recommended value: 0.01 m. Units: [m]
    convert_fuel_to_canopy_flag : int
        Flag to convert fuel to canopy for winds. 0 = do not convert,
        1 = convert. Recommended value: 1.
    update_canopy_winds_flag : int
        Flag to update canopy winds when fuel is consumed. 0 = do not update,
        1 = update. Recommended value: 1.
    fuel_attenuation_coefficient : PositiveFloat
        Attenuation coefficient within fuel for the wind profile. Higher
        value = more drag. Recommended value: 1.
    fuel_surface_roughness : PositiveFloat
        Surface roughness within fuel. Higher value = lower wind speed.
        Recommended value: 0.1 m. Units: [m]
        """
    name: str = Field("QFire_Bldg_Advanced_User_Inputs", frozen=True)
    _extension: str = ".inp"
    convert_buildings_to_fuel_flag: Literal[0, 1] = 0
    building_fuel_density: PositiveFloat = Field(0.5, ge=0)
    building_attenuation_coefficient: PositiveFloat = Field(2.0, ge=0)
    building_surface_roughness: PositiveFloat = Field(0.01, ge=0)
    convert_fuel_to_canopy_flag: Literal[0, 1] = 1
    update_canopy_winds_flag: Literal[0, 1] = 1
    fuel_attenuation_coefficient: PositiveFloat = Field(1.0, ge=0)
    fuel_surface_roughness: PositiveFloat = Field(0.1, ge=0)

    @classmethod
    def from_file(cls, directory: str | Path):
        """
        Initializes a QFire_Bldg_Advanced_User_Inputs object from a directory
        containing a QFire_Bldg_Advanced_User_Inputs.inp file.
        """
        if isinstance(directory, str):
            directory = Path(directory)
        with open(directory / "QFire_Bldg_Advanced_User_Inputs.inp", "r") as f:
            lines = f.readlines()
        return cls(
            convert_buildings_to_fuel_flag=int(lines[0].split()[0]),
            building_fuel_density=float(lines[1].split()[0]),
            building_attenuation_coefficient=float(lines[2].split()[0]),
            building_surface_roughness=float(lines[3].split()[0]),
            convert_fuel_to_canopy_flag=int(lines[4].split()[0]),
            update_canopy_winds_flag=int(lines[5].split()[0]),
            fuel_attenuation_coefficient=float(lines[6].split()[0]),
            fuel_surface_roughness=float(lines[7].split()[0]),
        )


class QFire_Plume_Advanced_User_Inputs(InputFile):
    """
    Class representing the QFire_Plume_Advanced_User_Inputs.inp input file.
    This file contains advanced parameters related to modeling buoyant plumes.

    Attributes
    ----------
    max_plumes_per_timestep : PositiveInt
        Maximum number of plumes allowed at each time step. Higher values slow
        down the simulation. Default value: 150,000. Recommended range:
        50,000 - 500,000.
    min_plume_updraft_velocity : PositiveFloat
        Minimum plume updraft velocity [m/s]. If plume velocity drops below this
        value, the plume is removed. Higher values reduce number of plumes.
        Default value: 0.1 m/s.
    max_plume_updraft_velocity : PositiveFloat
        Maximum allowed plume updraft velocity [m/s]. Default value: 100 m/s.
    min_velocity_ratio : PositiveFloat
        Minimum ratio between plume updraft velocity and wind speed. If ratio
        drops below this value, plume is removed. Higher values reduce plumes.
        Default value: 0.1.
    brunt_vaisala_freq_squared : NonNegativeFloat
        Inverse of the Brunt-Vaisala frequency squared [1/s^2], a measure of
        atmospheric stability. Default value: 0 1/s^2.
    creeping_flag : Literal[0, 1]
        Flag to enable (1) or disable (0) fire spread by creeping.
        Default value: 1.
    adaptive_timestep_flag : Literal[0, 1]
        Enable (1) or disable (0) adaptive time stepping. Adaptive time stepping
        improves accuracy but increases simulation time. Default value: 0.
    plume_timestep : PositiveFloat
        Time step [s] used to compute buoyant plume trajectories. Higher values
        reduce accuracy. Default value: 1s.
    sor_option_flag : Literal[0, 1]
        SOR solver option. 0 = standard SOR, 1 = memory SOR. Default value: 1.
    sor_alpha_plume_center : PositiveFloat
        SOR alpha value at plume centerline. Higher values reduce influence of
        plumes on winds. Default value: 10.
    sor_alpha_plume_edge : PositiveFloat
        SOR alpha value at plume edge. Higher values reduce influence of plumes
        on winds. Default value: 1.
        max_plume_merging_angle : PositiveFloat
        Maximum angle [degrees] between plumes to determine merging eligibility.
        Higher values increase plume merging. Default value: 30 degrees.
    max_plume_overlap_fraction : PositiveFloat
        Maximum fraction of smaller plume trajectory overlapped by larger plume
        to be considered for merging. Higher values increase merging.
    plume_to_grid_updrafts_flag : Literal[0, 1]
        Method to map plume updrafts to grid. 0 = new method, 1 = old method.
        New method improves accuracy. Default value: 1. New method takes longer,
        but is needed if smoke is simulated afterwards.
    max_points_along_plume_edge : PositiveInt
        Maximum points to sample along grid cell edge for new plume-to-grid
        method. Default value: 10.
    plume_to_grid_intersection_flag : Literal[0, 1]
        Scheme to sum plume-to-grid updrafts when multiple plumes intersect a
        grid cell. 0 = cube method, 1 = max value method. Default value: 1.
    """
    name: str = Field("QFire_Plume_Advanced_User_Inputs", frozen=True)
    _extension: str = ".inp"
    max_plumes_per_timestep: PositiveInt = Field(150000, gt=0)
    min_plume_updraft_velocity: PositiveFloat = Field(0.1, gt=0)
    max_plume_updraft_velocity: PositiveFloat = Field(100., gt=0)
    min_velocity_ratio: PositiveFloat = Field(0.1, gt=0)
    brunt_vaisala_freq_squared: NonNegativeFloat = Field(0., ge=0)
    creeping_flag: Literal[0, 1] = 1
    adaptive_timestep_flag: Literal[0, 1] = 0
    plume_timestep: PositiveFloat = Field(1., gt=0)
    sor_option_flag: Literal[0, 1] = 1
    sor_alpha_plume_center: PositiveFloat = Field(10., gt=0)
    sor_alpha_plume_edge: PositiveFloat = Field(1., gt=0)
    max_plume_merging_angle: PositiveFloat = Field(30., gt=0, le=180)
    max_plume_overlap_fraction: PositiveFloat = Field(0.7, gt=0, le=1)
    plume_to_grid_updrafts_flag: Literal[0, 1] = 1
    max_points_along_plume_edge: PositiveInt = Field(10, ge=1, le=100)
    plume_to_grid_intersection_flag: Literal[0, 1] = 1

    @classmethod
    def from_file(cls, directory: str | Path):
        if isinstance(directory, str):
            directory = Path(directory)

        with open(directory / "QFire_Plume_Advanced_User_Inputs.inp", "r") as f:
            lines = f.readlines()

        return cls(
            max_plumes_per_timestep=int(lines[0].split()[0]),
            min_plume_updraft_velocity=float(lines[1].split()[0]),
            max_plume_updraft_velocity=float(lines[2].split()[0]),
            min_velocity_ratio=float(lines[3].split()[0]),
            brunt_vaisala_freq_squared=float(lines[4].split()[0]),
            creeping_flag=int(lines[5].split()[0]),
            adaptive_timestep_flag=int(lines[6].split()[0]),
            plume_timestep=float(lines[7].split()[0]),
            sor_option_flag=int(lines[8].split()[0]),
            sor_alpha_plume_center=float(lines[9].split()[0]),
            sor_alpha_plume_edge=float(lines[10].split()[0]),
            max_plume_merging_angle=float(lines[11].split()[0]),
            max_plume_overlap_fraction=float(lines[12].split()[0]),
            plume_to_grid_updrafts_flag=int(lines[13].split()[0]),
            max_points_along_plume_edge=int(lines[14].split()[0]),
            plume_to_grid_intersection_flag=int(lines[15].split()[0]),
        )

<<<<<<< HEAD
class QU_metparams(InputFile):
    """
    Class representing the QU_metparams.inp input file.
    This file contains information about wind profiles

    Attributes
    ----------
    num_sensors : int
        Number of measuring sites. Multiple wind profiles are not yet supported.
    sensor_name : str
        Name of the wind profile. This will correspond to the filename of the wind profile, e.g. sensor1.inp
    """
    name: str = "QU_metparams"
    _extension: str = ".inp"
    num_sensors: PositiveInt = 1
    sensor_name: str = "sensor1"

    @computed_field
    @property
    def sensor_lines(self) -> str:
        return (f"{self.sensor_name} !Site Name\n"
                f"!File name\n"
                f"{self.sensor_name}.inp")
    
    @classmethod
    def from_file(cls, directory):
        if isinstance(directory, str):
            directory = Path(directory)
        with open(directory / "QU_metparams.inp", "r") as f:
            lines = f.readlines()
        return cls(
            num_sensors = int(lines[2].strip().split()[0]),
            sensor_name = str(lines[4].strip().split()[0].strip())
        )
=======

class Sensor1(InputFile):
    """
    Class representing the sensor1.inp input file.
    This file contains information on winds, and serves as the
    primary source for wind speed(s) and direction(s)

    Attributes
    ----------
    time_now : PositiveInt
        Begining of time step in Unix Epoch time (integer seconds since
        1970/1/1 00:00:00). Must match time at beginning of fire
        (QU_Simparams.inp and QUIC_fire.inp)
    sensor_height : PositiveFloat
        Wind measurement height (m). Default is 6.1m (20ft)
    wind_speed : PositiveFloat
        Wind speed (m/s)
    wind_direction : NonNegativeInt < 360
        Wind direction (degrees). Use 0° for North
    """
    name: str = "sensor1"
    _extension: str = ".inp"
    time_now: PositiveInt
    sensor_height: PositiveFloat = 6.1  # 20ft
    wind_speed: PositiveFloat
    wind_direction: NonNegativeInt = Field(lt=360)

    @computed_field
    @property
    def wind_lines(self) -> str:
        """
        This is meant to support wind shifts in the future.
        This computed field could be altered to reproduce the lines below
        for a series of times, speeds, and directions.
        """
        return (f"{self.time_now} !Begining of time step in Unix Epoch time"
                f"(integer seconds since 1970/1/1 00:00:00)\n"
                f"1 !site boundary layer flag (1 = log, 2 = exp, 3 = urban "
                f"canopy, 4 = discrete data points)\n"
                f"0.1 !site zo\n"
                f"0. ! 1/L (default = 0)\n"
                f"!Height (m),Speed	(m/s), Direction (deg relative to true N)\n"
                f"{self.sensor_height} {self.wind_speed} {self.wind_direction}")

    @classmethod
    def from_file(cls, directory: str | Path):
        if isinstance(directory, str):
            directory = Path(directory)
        with open(directory / "sensor1.inp", "r") as f:
            lines = f.readlines()
        return cls(
            time_now=int(lines[6].strip().split("!")[0]),
            sensor_height=float(lines[11].split(" ")[0]),
            wind_speed=float(lines[11].split(" ")[1]),
            wind_direction=int(lines[11].split(" ")[2])
        )

      
class RuntimeAdvancedUserInputs(InputFile):
    """
    Class representing the Runtime_Advanced_User_Inputs.inp input file.
    This file contains advanced parameters related to computer memory usage.

    Attributes
    ----------
    num_cpus : PositiveInt
        Maximum number of CPU to use. Do not exceed 8. Use 1 for ensemble 
        simulations.
    use_acw : Literal[0,1]
        Use Adaptive Computation Window (0=Disabled 1=Enabled)
    """
    name: str = "Runtime_Advanced_User_Inputs"
    _extension: str = ".inp"
    num_cpus: PositiveInt = Field(le=8, default=8)
    use_acw: Literal[0, 1] = 0
    
    @classmethod
    def from_file(cls, directory: str | Path):
        if isinstance(directory, str):
            directory = Path(directory)
        with open(directory / "Runtime_Advanced_User_Inputs.inp", "r") as f:
            lines = f.readlines()

        return cls(
            num_cpus=int(lines[0].strip().split("!")[0]),
            use_acw=int(lines[1].strip().split("!")[0])
        )
      
      
class QU_movingcoords(InputFile):
    """
    Class representing the QU_movingcoords.inp input file.
    This is a QUIC legacy file that is not modified for QUIC-Fire use.
    """
    name: str = "QU_movingcoords"
    _extension: str = ".inp"

    @classmethod
    def from_file(cls, directory: str | Path):
        if isinstance(directory, str):
            directory = Path(directory)

        with open(directory / "QU_movingcoords.inp", "r") as f:
            lines = f.readlines()

        if int(lines[1].strip().split("!")[0]) == 1:
            print("WARNING: QU_movingcoords.inp: Moving coordinates flag == 1 not supported.")
        
        return cls()
  
  
  class QP_buildout(InputFile):
    """
    Class representing the QU_buildout.inp input file.
    This is a QUIC legacy file that is not modified for QUIC-Fire use.
    """
    name: str = "QP_buildout"
    _extension: str = ".inp"

    @classmethod
    def from_file(cls, directory: str | Path):
        if isinstance(directory, str):
            directory = Path(directory)

        with open(directory / "QP_buildout.inp", "r") as f:
            lines = f.readlines()
        
        if int(lines[0].strip().split("!")[0]) == 1:
            print("WARNING: QP_buildout.inp: number of buildings will be set to 0.")
        if int(lines[1].strip().split("!")[0]) == 1:
            print("WARNING: QP_buildout.inp: number of vegetative canopies will be set to 0.")
        
        return cls()
>>>>>>> 2014b27e
<|MERGE_RESOLUTION|>--- conflicted
+++ resolved
@@ -1328,7 +1328,84 @@
             plume_to_grid_intersection_flag=int(lines[15].split()[0]),
         )
 
-<<<<<<< HEAD
+      
+class RuntimeAdvancedUserInputs(InputFile):
+    """
+    Class representing the Runtime_Advanced_User_Inputs.inp input file.
+    This file contains advanced parameters related to computer memory usage.
+
+    Attributes
+    ----------
+    num_cpus : PositiveInt
+        Maximum number of CPU to use. Do not exceed 8. Use 1 for ensemble 
+        simulations.
+    use_acw : Literal[0,1]
+        Use Adaptive Computation Window (0=Disabled 1=Enabled)
+    """
+    name: str = "Runtime_Advanced_User_Inputs"
+    _extension: str = ".inp"
+    num_cpus: PositiveInt = Field(le=8, default=8)
+    use_acw: Literal[0, 1] = 0
+    
+    @classmethod
+    def from_file(cls, directory: str | Path):
+        if isinstance(directory, str):
+            directory = Path(directory)
+        with open(directory / "Runtime_Advanced_User_Inputs.inp", "r") as f:
+            lines = f.readlines()
+
+        return cls(
+            num_cpus=int(lines[0].strip().split("!")[0]),
+            use_acw=int(lines[1].strip().split("!")[0])
+        )
+      
+      
+class QU_movingcoords(InputFile):
+    """
+    Class representing the QU_movingcoords.inp input file.
+    This is a QUIC legacy file that is not modified for QUIC-Fire use.
+    """
+    name: str = "QU_movingcoords"
+    _extension: str = ".inp"
+
+    @classmethod
+    def from_file(cls, directory: str | Path):
+        if isinstance(directory, str):
+            directory = Path(directory)
+
+        with open(directory / "QU_movingcoords.inp", "r") as f:
+            lines = f.readlines()
+
+        if int(lines[1].strip().split("!")[0]) == 1:
+            print("WARNING: QU_movingcoords.inp: Moving coordinates flag == 1 not supported.")
+        
+        return cls()
+  
+  
+  class QP_buildout(InputFile):
+    """
+    Class representing the QU_buildout.inp input file.
+    This is a QUIC legacy file that is not modified for QUIC-Fire use.
+    """
+    name: str = "QP_buildout"
+    _extension: str = ".inp"
+
+    @classmethod
+    def from_file(cls, directory: str | Path):
+        if isinstance(directory, str):
+            directory = Path(directory)
+
+        with open(directory / "QP_buildout.inp", "r") as f:
+            lines = f.readlines()
+        
+        if int(lines[0].strip().split("!")[0]) == 1:
+            print("WARNING: QP_buildout.inp: number of buildings will be set to 0.")
+        if int(lines[1].strip().split("!")[0]) == 1:
+            print("WARNING: QP_buildout.inp: number of vegetative canopies will be set to 0.")
+        
+        return cls()
+
+      
 class QU_metparams(InputFile):
     """
     Class representing the QU_metparams.inp input file.
@@ -1363,8 +1440,8 @@
             num_sensors = int(lines[2].strip().split()[0]),
             sensor_name = str(lines[4].strip().split()[0].strip())
         )
-=======
-
+      
+      
 class Sensor1(InputFile):
     """
     Class representing the sensor1.inp input file.
@@ -1419,82 +1496,4 @@
             sensor_height=float(lines[11].split(" ")[0]),
             wind_speed=float(lines[11].split(" ")[1]),
             wind_direction=int(lines[11].split(" ")[2])
-        )
-
-      
-class RuntimeAdvancedUserInputs(InputFile):
-    """
-    Class representing the Runtime_Advanced_User_Inputs.inp input file.
-    This file contains advanced parameters related to computer memory usage.
-
-    Attributes
-    ----------
-    num_cpus : PositiveInt
-        Maximum number of CPU to use. Do not exceed 8. Use 1 for ensemble 
-        simulations.
-    use_acw : Literal[0,1]
-        Use Adaptive Computation Window (0=Disabled 1=Enabled)
-    """
-    name: str = "Runtime_Advanced_User_Inputs"
-    _extension: str = ".inp"
-    num_cpus: PositiveInt = Field(le=8, default=8)
-    use_acw: Literal[0, 1] = 0
-    
-    @classmethod
-    def from_file(cls, directory: str | Path):
-        if isinstance(directory, str):
-            directory = Path(directory)
-        with open(directory / "Runtime_Advanced_User_Inputs.inp", "r") as f:
-            lines = f.readlines()
-
-        return cls(
-            num_cpus=int(lines[0].strip().split("!")[0]),
-            use_acw=int(lines[1].strip().split("!")[0])
-        )
-      
-      
-class QU_movingcoords(InputFile):
-    """
-    Class representing the QU_movingcoords.inp input file.
-    This is a QUIC legacy file that is not modified for QUIC-Fire use.
-    """
-    name: str = "QU_movingcoords"
-    _extension: str = ".inp"
-
-    @classmethod
-    def from_file(cls, directory: str | Path):
-        if isinstance(directory, str):
-            directory = Path(directory)
-
-        with open(directory / "QU_movingcoords.inp", "r") as f:
-            lines = f.readlines()
-
-        if int(lines[1].strip().split("!")[0]) == 1:
-            print("WARNING: QU_movingcoords.inp: Moving coordinates flag == 1 not supported.")
-        
-        return cls()
-  
-  
-  class QP_buildout(InputFile):
-    """
-    Class representing the QU_buildout.inp input file.
-    This is a QUIC legacy file that is not modified for QUIC-Fire use.
-    """
-    name: str = "QP_buildout"
-    _extension: str = ".inp"
-
-    @classmethod
-    def from_file(cls, directory: str | Path):
-        if isinstance(directory, str):
-            directory = Path(directory)
-
-        with open(directory / "QP_buildout.inp", "r") as f:
-            lines = f.readlines()
-        
-        if int(lines[0].strip().split("!")[0]) == 1:
-            print("WARNING: QP_buildout.inp: number of buildings will be set to 0.")
-        if int(lines[1].strip().split("!")[0]) == 1:
-            print("WARNING: QP_buildout.inp: number of vegetative canopies will be set to 0.")
-        
-        return cls()
->>>>>>> 2014b27e
+        )