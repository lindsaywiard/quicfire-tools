--- conflicted
+++ resolved
@@ -9,11 +9,7 @@
         nx=200,
         ny=200,
         fire_nz=1,
-<<<<<<< HEAD
-        simulation_time=60,
-=======
         simulation_time=600,
->>>>>>> a9196412
         wind_speed=1.7,
         wind_direction=270,
     )
@@ -36,21 +32,12 @@
     # Select which binary files to output
     sim_inputs.set_output_files(
         fuel_dens=True,
-<<<<<<< HEAD
-        emissions=True,
-        fuel_moist=True,
-=======
         mass_burnt=True,
         qf_wind=True,
->>>>>>> a9196412
     )
 
     return sim_inputs
 
-<<<<<<< HEAD
-    return sim_inputs
-=======
->>>>>>> a9196412
 
 # TODO: Implement a FastFuels custom .dat file example
 def create_custom_fuels_simulation() -> SimulationInputs:
