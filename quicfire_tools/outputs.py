--- conflicted
+++ resolved
@@ -21,272 +21,12 @@
 from shutil import rmtree
 from netCDF4 import Dataset
 
-<<<<<<< HEAD
-FUELS_OUTPUTS = {
-    "fire-energy_to_atmos": {
-        "file_format": "gridded",
-        "dimensions": ["z", "y", "x"],
-        "grid": "en2atmos",
-        "output_times": "fire",
-        "delimiter": "-",
-        "extension": ".bin",
-        "description": "Energy released to the atmosphere that generates "
-        "buoyant plumes",
-        "units": "kW",
-    },
-    "fire-reaction_rate": {
-        "file_format": "compressed",
-        "dimensions": ["z", "y", "x"],
-        "grid": "fire",
-        "output_times": "fire",
-        "delimiter": "-",
-        "extension": ".bin",
-        "description": "Rate of reaction of fuel",
-        "units": "kg/m^3/s",
-    },
-    "fuels-dens": {
-        "file_format": "compressed",
-        "dimensions": ["z", "y", "x"],
-        "grid": "fire",
-        "output_times": "fire",
-        "delimiter": "-",
-        "extension": ".bin",
-        "description": "Fuel density",
-        "units": "kg/m^3",
-    },
-    "fuels-moist": {
-        "file_format": "compressed",
-        "dimensions": ["z", "y", "x"],
-        "grid": "fire",
-        "output_times": "fire",
-        "delimiter": "-",
-        "extension": ".bin",
-        "description": "Fuel moisture content",
-        "units": "g water / g air",
-    },
-    "groundfuelheight": {
-        "file_format": "gridded",
-        "dimensions": ["y", "x"],
-        "grid": "fire",
-        "output_times": None,
-        "delimiter": None,
-        "extension": ".bin",
-        "description": "2D array with initial fuel height in the ground layer",
-        "units": "m",
-    },
-    "mburnt_integ": {
-        "file_format": "gridded",
-        "dimensions": ["y", "x"],
-        "grid": "fire",
-        "output_times": "fire",
-        "delimiter": "-",
-        "extension": ".bin",
-        "description": "2D file containing the percentage of mass burnt for each (i,j) "
-        "location on the fire grid (vertically integrated)",
-        "units": "%",
-    },
-    "surfEnergy": {
-        "file_format": "gridded",
-        "dimensions": ["y", "x"],
-        "grid": "fire",
-        "output_times": "surf_eng",
-        "delimiter": "",
-        "extension": ".bin",
-        "description": "Array contains total energy output by each surface cell "
-        "on a per second interval.",
-        "units": "kW/m^2",
-    },
-}
-THERMAL_RADIATION_OUTPUTS = {
-    "thermaldose": {
-        "file_format": "compressed",
-        "dimensions": ["z", "y", "x"],
-        "grid": "fire",
-        "output_times": "emis_rad",
-        "delimiter": "-",
-        "extension": ".bin",
-        "description": "The output shows the thermal flux to skin of a person "
-        "collocated with fuel (for health effects).",
-        "units": "(kW/m^2)^(4/3)s",
-    },
-    "thermalradiation": {
-        "file_format": "compressed",
-        "dimensions": ["z", "y", "x"],
-        "grid": "fire",
-        "output_times": "emis_rad",
-        "delimiter": "-",
-        "extension": ".bin",
-        "description": "The output shows the thermal flux to skin of a person "
-        "collocated with fuel (for health effects).",
-        "units": "kW/m^2",
-    },
-}
-QF_WIND_OUTPUTS = {
-    "windu": {
-        "file_format": "gridded",
-        "dimensions": ["z", "y", "x"],
-        "grid": "fire",
-        "output_times": "fire",
-        "delimiter": "",
-        "extension": ".bin",
-        "description": "Fire u-components, cell centered ",
-        "units": "m/s",
-    },
-    "windv": {
-        "file_format": "gridded",
-        "dimensions": ["z", "y", "x"],
-        "grid": "fire",
-        "output_times": "fire",
-        "delimiter": "",
-        "extension": ".bin",
-        "description": "Fire v-components, cell centered ",
-        "units": "m/s",
-    },
-    "windw": {
-        "file_format": "gridded",
-        "dimensions": ["z", "y", "x"],
-        "grid": "fire",
-        "output_times": "fire",
-        "delimiter": "",
-        "extension": ".bin",
-        "description": "Fire w-components, cell centered ",
-        "units": "m/s",
-    },
-}
-QU_WIND_OUTPUTS = {
-    "qu_windu": {
-        "file_format": "gridded",
-        "dimensions": ["z", "y", "x"],
-        "grid": "quic",
-        "output_times": "wind",
-        "delimiter": "",
-        "extension": ".bin",
-        "description": "Instantaneous wind component in the x-direction, cell centered ",
-        "units": "m/s",
-    },
-    "qu_windv": {
-        "file_format": "gridded",
-        "dimensions": ["z", "y", "x"],
-        "grid": "quic",
-        "output_times": "wind",
-        "delimiter": "",
-        "extension": ".bin",
-        "description": "Instantaneous wind component in the y-direction, cell centered ",
-        "units": "m/s",
-    },
-    "qu_windw": {
-        "file_format": "gridded",
-        "dimensions": ["z", "y", "x"],
-        "grid": "quic",
-        "output_times": "wind",
-        "delimiter": "",
-        "extension": ".bin",
-        "description": "Instantaneous wind component in the x-direction, cell centered ",
-        "units": "m/s",
-    },
-    "qu_windu_ave": {
-        "file_format": "gridded",
-        "dimensions": ["z", "y", "x"],
-        "grid": "quic",
-        "output_times": "wind_ave",
-        "delimiter": "",
-        "extension": ".bin",
-        "description": "Averaged wind component in the x-direction, cell centered ",
-        "units": "m/s",
-    },
-    "qu_windv_ave": {
-        "file_format": "gridded",
-        "dimensions": ["z", "y", "x"],
-        "grid": "quic",
-        "output_times": "wind_ave",
-        "delimiter": "",
-        "extension": ".bin",
-        "description": "Averaged wind component in the y-direction, cell centered ",
-        "units": "m/s",
-    },
-    "qu_windw_ave": {
-        "file_format": "gridded",
-        "dimensions": ["z", "y", "x"],
-        "grid": "quic",
-        "output_times": "wind_ave",
-        "delimiter": "",
-        "extension": ".bin",
-        "description": "Averaged wind component in the z-direction, cell centered ",
-        "units": "m/s",
-    },
-    "qu_wplume": {
-        "file_format": "gridded",
-        "dimensions": ["z", "y", "x"],
-        "grid": "quic",
-        "output_times": "wind",
-        "delimiter": "",
-        "extension": ".bin",
-        "description": "Instantaneous wind component in the z-direction generated "
-        "by the fire, cell centered ",
-        "units": "m/s",
-    },
-}
-EMISSIONS_OUTPUTS = {
-    "co_emissions": {
-        "file_format": "compressed",
-        "dimensions": ["z", "y", "x"],
-        "grid": "fire",
-        "output_times": "emis_rad",
-        "delimiter": "-",
-        "extension": ".bin",
-        "description": "Mass of CO emitted between two emission file output"
-        "times in grams",
-        "units": "g",
-    },
-    "pm_emissions": {
-        "file_format": "compressed",
-        "dimensions": ["z", "y", "x"],
-        "grid": "fire",
-        "output_times": "emis_rad",
-        "delimiter": "-",
-        "extension": ".bin",
-        "description": "Mass of PM2.5 emitted between two emission file output"
-        "times in grams",
-        "units": "g",
-    },
-    "water_emissions": {
-        "file_format": "compressed",
-        "dimensions": ["z", "y", "x"],
-        "grid": "fire",
-        "output_times": "emis_rad",
-        "delimiter": "-",
-        "extension": ".bin",
-        "description": "Mass of water emitted between two emission file output"
-        "times (fuel moisture + water from combustion) in grams",
-        "units": "g",
-    },
-    "emissions_distribution": {
-        "file_format": "compressed",
-        "dimensions": ["z", "y", "x"],
-        "grid": "fire",
-        "output_times": "emis_rad",
-        "delimiter": "-",
-        "extension": ".bin",
-        "description": "Size of PM2.5 emitted between two emission file output"
-        "times in microns",
-        "units": "g",
-    },
-}
-OUTPUTS_MAP = {
-    **FUELS_OUTPUTS,
-    **THERMAL_RADIATION_OUTPUTS,
-    **QF_WIND_OUTPUTS,
-    **QU_WIND_OUTPUTS,
-    **EMISSIONS_OUTPUTS,
-}
-=======
 
 OUTPUTS_DIR_PATH = (
     importlib.resources.files("quicfire_tools").joinpath("data").joinpath("outputs")
 )
 with open(OUTPUTS_DIR_PATH.joinpath("outputs.json")) as f:
     OUTPUTS_MAP = json.load(f)
->>>>>>> e60c5c1e
 
 
 class OutputFile:
@@ -876,203 +616,6 @@
 
         return dask_array
 
-<<<<<<< HEAD
-    # ZCC Changes
-    def to_zarr(
-        self,
-        fpath: str | Path,
-        outputs: str | list[str] = None,
-        over_write: bool = False,
-    ):
-        """
-        Write the outputs to a zarr file.
-
-        Parameters
-        ----------
-        fpath: str | Path
-            The path to the folder where zarr files are written to be written.
-        outputs: str | list[str]
-            The name of the output(s) to write to the zarr file. If None, then
-            all outputs are written to the zarr file.
-        over_write: bool
-            Whether or not to over_write zarr if it already exists
-
-        Builds
-        -------
-        zarr files to disk
-        """
-        # Hard coding dimentions. Will want to add dimensions to one of the classes.
-        dz = 1
-        dy = 2
-        dx = 2
-
-        if isinstance(fpath, str):
-            fpath = Path(fpath)
-
-        if not fpath.exists():
-            fpath.mkdir(parents=True)
-
-        self.zarr_folder_path = fpath  # store folder location of zarrs to object
-
-        # Get a list of outputs to write to the zarr file
-        if outputs is None:
-            outputs = self.list_outputs()
-        elif isinstance(outputs, str):
-            outputs = [outputs]
-
-        # Write each output to the zarr file
-        for output_name in outputs:
-            # Get the output object and verify it exists
-            output = self.get_output(output_name)
-
-            # Build zarr path and store to output object
-            zarr_path = fpath / (output_name + ".zarr")
-            output.zarr_path = zarr_path  # store zarr_path to output object
-
-            write_zarr_to_disk = True
-            if zarr_path.exists():
-                if not over_write:
-                    write_zarr_to_disk = False
-                    print(
-                        "A dataset for {} already exists in the zarr file.\n".format(
-                            output_name
-                        ),
-                        "Set over_write flag to True if you would like to rebuild the zarr.",
-                    )
-                else:
-                    rmtree(zarr_path)
-
-            if write_zarr_to_disk:
-                # Create the zarr file
-                zarr_file = zarr.open(str(zarr_path), mode="w")
-
-                # Create a zarr dataset for the output
-                shape = (len(output.times), *output.shape)
-                chunks = [1 if i == 0 else shape[i] for i in range(len(shape))]
-
-                # Output to zarr dataset
-                DATA_NAME = "data"
-                zarr_dataset = zarr_file.create_dataset(
-                    DATA_NAME, shape=shape, chunks=chunks, dtype=float
-                )
-
-                # Metadata
-                zarr_dataset.attrs["_ARRAY_DIMENSIONS"] = ["time", "z", "y", "x"]
-                zarr_dataset.attrs["long_name"] = output_name
-                zarr_dataset.attrs["units"] = output.units
-                # Write each timestep to the output's zarr dataset
-                for time_step in range(len(output.times)):
-                    data = self.to_numpy(output_name, time_step)
-                    zarr_dataset[time_step, ...] = data[0, ...]
-
-                # Build datasets for coordinates
-                # Build time coordinate
-                zarr_dataset = zarr_file.create_dataset(
-                    "time", shape=len(output.times), dtype=int
-                )
-                # Metadata
-                zarr_dataset.attrs["_ARRAY_DIMENSIONS"] = ["time"]
-                zarr_dataset.attrs["long_name"] = "Time since start of simulation"
-                zarr_dataset.attrs["units"] = "s"
-                # Store Values
-                zarr_dataset[...] = np.array(output.times)
-
-                # Build z coordinate
-                zarr_dataset = zarr_file.create_dataset(
-                    "z", shape=output.shape[0], dtype=int
-                )
-                # Metadata
-                zarr_dataset.attrs["_ARRAY_DIMENSIONS"] = ["z"]
-                zarr_dataset.attrs["long_name"] = (
-                    "cell height: bottom of cell from ground"
-                )
-                zarr_dataset.attrs["units"] = "m"
-                # Store Values
-                zarr_dataset[...] = np.array(range(output.shape[0])) * dz
-
-                # Build y coordinate
-                zarr_dataset = zarr_file.create_dataset(
-                    "y", shape=output.shape[1], dtype=int
-                )
-                # Metadata
-                zarr_dataset.attrs["_ARRAY_DIMENSIONS"] = ["y"]
-                zarr_dataset.attrs["long_name"] = (
-                    "Latitude: cell dist north from southern edge of domain"
-                )
-                zarr_dataset.attrs["units"] = "m"
-                # Store Values
-                zarr_dataset[...] = np.array(range(output.shape[1])) * dy
-
-                # Build x coordinate
-                zarr_dataset = zarr_file.create_dataset(
-                    "x", shape=output.shape[2], dtype=int
-                )
-                # Metadata
-                zarr_dataset.attrs["_ARRAY_DIMENSIONS"] = ["x"]
-                zarr_dataset.attrs["long_name"] = (
-                    "Longitude: cell dist east from western edge of domain"
-                )
-                zarr_dataset.attrs["units"] = "m"
-                # Store Values
-                zarr_dataset[...] = np.array(range(0, output.shape[2])) * dx
-
-                zarr.convenience.consolidate_metadata(zarr_path)
-        return
-
-    # #Anthony's method
-    # def to_zarr(
-    #     self, fpath: str | Path, outputs: str | list[str] = None
-    # ) -> zarr.hierarchy.Group:
-    #     """
-    #     Write the outputs to a zarr file.
-
-    #     Parameters
-    #     ----------
-    #     fpath: str | Path
-    #         The path to the zarr file to be written.
-    #     outputs: str | list[str]
-    #         The name of the output(s) to write to the zarr file. If None, then
-    #         all outputs are written to the zarr file.
-
-    #     Returns
-    #     -------
-    #     zarr.hierarchy.Group
-    #         The zarr file object.
-    #     """
-    #     if isinstance(fpath, str):
-    #         fpath = Path(fpath)
-
-    #     # Create the zarr file
-    #     zarr_file = zarr.open(str(fpath), mode="w")
-
-    #     # Get a list of outputs to write to the zarr file
-    #     if outputs is None:
-    #         outputs = self.list_available_outputs()
-    #     elif isinstance(outputs, str):
-    #         outputs = [outputs]
-
-    #     # Write each output to the zarr file
-    #     for output_name in outputs:
-    #         # Get the output object and verify it exists
-    #         output = self.get_output(output_name)
-
-    #         # Create a zarr dataset for the output
-    #         shape = (len(output.times), *output.shape)
-    #         chunks = [1 if i == 0 else shape[i] for i in range(len(shape))]
-    #         zarr_dataset = zarr_file.create_dataset(
-    #             output_name, shape=shape, chunks=chunks, dtype=float
-    #         )
-    #         zarr_dataset.attrs["_ARRAY_DIMENSIONS"] = ["time", "z", "y", "x"]
-
-    #         # Write each timestep to the output's zarr dataset
-    #         for time_step in range(len(output.times)):
-    #             data = self.to_numpy(output_name, time_step)
-    #             zarr_dataset[time_step, ...] = data[0, ...]
-
-    #     return zarr_file
-
-=======
->>>>>>> e60c5c1e
 
 def _get_resolution_from_coords(coords: list[float]) -> float | list[float]:
     """
