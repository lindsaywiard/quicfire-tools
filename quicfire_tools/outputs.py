"""
Module for converting QUIC-Fire output files to duck array data formats.
"""
from __future__ import annotations

# Core imports
import re
from pathlib import Path

import numpy as np

# External imports
import zarr
<<<<<<< HEAD
=======
import numpy as np
import dask.array as da
>>>>>>> 541c2d2b
from numpy import ndarray

# Internal imports
from quicfire_tools.parameters import SimulationParameters

FUELS_OUTPUTS = {
    "fire-energy_to_atmos": {
        "file_format": "compressed",
        "number_dimensions": 3,
        "grid": "fire",
        "delimiter": "-",
        "extension": ".bin",
        "description": "Energy released to the atmosphere that generates "
        "buoyant plumes",
        "units": "kW",
    },
    "fire-reaction_rate": {
        "file_format": "compressed",
        "number_dimensions": 3,
        "grid": "fire",
        "delimiter": "-",
        "extension": ".bin",
        "description": "Rate of reaction of fuel",
        "units": "kg/m^3/s",
    },
    "fuels-dens": {
        "file_format": "compressed",
        "number_dimensions": 3,
        "grid": "fire",
        "delimiter": "-",
        "extension": ".bin",
        "description": "Fuel density",
        "units": "kg/m^3",
    },
    "fuels-moist": {
        "file_format": "compressed",
        "number_dimensions": 3,
        "grid": "fire",
        "delimiter": "-",
        "extension": ".bin",
        "description": "Fuel moisture content",
        "units": "g water / g air",
    },
    "groundfuelheight": {
        "file_format": "gridded",
        "number_dimensions": 2,
        "grid": "fire",
        "delimiter": None,
        "extension": ".bin",
        "description": "2D array with initial fuel height in the ground layer",
        "units": "m",
    },
    "mburnt_integ": {
        "file_format": "gridded",
        "number_dimensions": 2,
        "grid": "fire",
        "delimiter": "-",
        "extension": ".bin",
        "description": "2D file containing the percentage of mass burnt for each (i,j) "
        "location on the fire grid (vertically integrated)",
        "units": "%",
    },
}
THERMAL_RADIATION_OUTPUTS = {
    "thermaldose": {
        "file_format": "compressed",
        "number_dimensions": 3,
        "grid": "fire",
        "delimiter": "-",
        "extension": ".bin",
        "description": "The output shows the thermal flux to skin of a person "
        "collocated with fuel (for health effects).",
        "units": "(kW/m^2)^(4/3)s",
    },
    "thermalradiation": {
        "file_format": "compressed",
        "number_dimensions": 3,
        "grid": "fire",
        "delimiter": "-",
        "extension": ".bin",
        "description": "The output shows the thermal flux to skin of a person "
        "collocated with fuel (for health effects).",
        "units": "kW/m^2",
    },
}
WIND_OUTPUTS = {
    "windu": {
        "file_format": "gridded",
        "number_dimensions": 3,
        "grid": "fire",
        "delimiter": "",
        "extension": ".bin",
        "description": "Fire u-components, cell centered ",
        "units": "m/s",
    },
    "windv": {
        "file_format": "gridded",
        "number_dimensions": 3,
        "grid": "fire",
        "delimiter": "",
        "extension": ".bin",
        "description": "Fire v-components, cell centered ",
        "units": "m/s",
    },
    "windw": {
        "file_format": "gridded",
        "number_dimensions": 3,
        "grid": "fire",
        "delimiter": "",
        "extension": ".bin",
        "description": "Fire w-components, cell centered ",
        "units": "m/s",
    },
}
EMISSIONS_OUTPUTS = {
    "co-emissions": {
        "file_format": "compressed",
        "number_dimensions": 3,
        "grid": "fire",
        "delimiter": "-",
        "extension": ".bin",
        "description": "Mass of CO emitted between two emission file output"
        "times in grams",
        "units": "g",
    },
    "pm-emissions": {
        "file_format": "compressed",
        "number_dimensions": 3,
        "grid": "fire",
        "delimiter": "-",
        "extension": ".bin",
        "description": "Mass of PM2.5 emitted between two emission file output"
        "times in grams",
        "units": "g",
    },
}
OUTPUTS_MAP = {
    **FUELS_OUTPUTS,
    **THERMAL_RADIATION_OUTPUTS,
    **WIND_OUTPUTS,
    **EMISSIONS_OUTPUTS,
}


class OutputFile:
    def __init__(
        self,
        name: str,
        file_format: str,
        shape: tuple,
        grid: str,
        delimiter: str,
        extension: str,
        description: str,
        units: str,
        index_map=None,
    ):
        self.name = name
        self.file_format = file_format
        self.shape = shape
        self.grid = grid
        self.delimiter = delimiter
        self.extension = extension
        self.description = description
        self.units = units
        self.times = []  # List of times corresponding to the timesteps
        self.filepaths = []  # List of file paths for each timestep
        function_mappings = {
            "gridded": _process_gridded_bin,
            "compressed": _process_compressed_bin,
        }
        self._output_function = function_mappings.get(self.file_format)
        if self._output_function is None:
            raise ValueError(f"Unknown output format: {self.file_format}")
        self._compressed_index_map = (
            index_map if (self.file_format == "compressed") else None
        )

    def add_timestep(self, time: float, filepath: str) -> None:
        """Add a new timestep to the OutputFile."""
        self.times.append(time)
        self.filepaths.append(filepath)

    def to_numpy(self, timestep: int | list[int] | None = None) -> np.ndarray:
        self._validate_timestep(timestep)
        selected_files = self._select_files_based_on_timestep(timestep)
        return self._get_multiple_timesteps(selected_files)

    def _validate_timestep(self, timestep: int | list[int] | None) -> None:
        """Validate the timestep input."""
        if timestep is None:
            return
        if isinstance(timestep, int):
            if timestep not in range(len(self.times)):
                raise ValueError(f"Invalid timestep: {timestep}")
        elif all(isinstance(ts, int) for ts in timestep):
            if any(ts not in range(len(self.times)) for ts in timestep):
                raise ValueError(f"Invalid timestep: {timestep}")
        else:
            raise TypeError(f"Invalid timestep type: {type(timestep)}")

    def _select_files_based_on_timestep(
        self, timestep: int | list[int] | None
    ) -> list[Path]:
        """Return files selected based on timestep."""
        if timestep is None:
            return self.filepaths
        if isinstance(timestep, int):
            return [self.filepaths[timestep]]
        return [self.filepaths[ts] for ts in timestep]

    def _get_single_timestep(self, output_file: Path) -> np.ndarray:
        """Return a numpy array for the given output file."""
        return self._output_function(
            output_file, self.shape, self._compressed_index_map
        )

    def _get_multiple_timesteps(self, output_files: list[Path]) -> np.ndarray:
        """Return a numpy array for the given output files."""
        arrays = [self._get_single_timestep(of) for of in output_files]
        return arrays[0] if len(arrays) == 1 else np.stack(arrays)


class SimulationOutputs:
    """
    A class responsible for managing and processing simulation outputs,
    including validation, extraction, and organization of data from output
    files. This class facilitates the retrieval of data in various formats
    and can return a numpy array for a specific output, or write the data to a
    zarr file.
    """

    def __init__(
        self, output_directory: Path | str, params: SimulationParameters
    ) -> None:
        # Convert to Path and resolve
        output_directory = Path(output_directory).resolve()

        # Validate outputs directory
        self._validate_output_dir(output_directory)

        # Assign attributes
        self.output_directory = output_directory
        self.params = params

        # Get indexing information from the fire grid
        self._fire_indexes = self._process_fire_indexes()

        # Build a list of present output files and their times
        self.outputs = {}
        self._build_output_files_map()

    @staticmethod
    def _validate_output_dir(outputs_directory):
        """
        Validate the outputs directory by checking for the existence of the
        Output directory and the required files.
        """
        # Check if the outputs directory exists and is a directory
        if not outputs_directory.exists():
            raise FileNotFoundError(
                f"The directory {outputs_directory} does not exist."
            )
        elif not outputs_directory.is_dir():
            raise NotADirectoryError(
                f"The path {outputs_directory} is not a directory."
            )

        # Check for required files
        required_files = ["fire_indexes.bin"]
        for f in required_files:
            if not (outputs_directory / f).exists():
                raise FileNotFoundError(
                    f"Required file {f} not found in outputs directory"
                )

    def _build_output_files_map(self):
        """
        Build a key-value map of output files, where the key is the name of
        the output file and the value is an instantiated OutputFile object.
        """
        for key, attributes in OUTPUTS_MAP.items():
            output_files_list = self._get_list_output_paths(key)

            # Check if any output files of the given type exist in the directory
            if output_files_list:
                shape = self._get_output_shape(key, attributes)
                self.outputs[key] = OutputFile(
                    name=key,
                    file_format=attributes["file_format"],
                    shape=shape,
                    grid=attributes["grid"],
                    delimiter=attributes["delimiter"],
                    extension=attributes["extension"],
                    description=attributes["description"],
                    units=attributes["units"],
                    index_map=self._fire_indexes,
                )

                # Populate the output file with timesteps and filepaths
                for filepath in output_files_list:
                    time = self._get_output_file_time(key, filepath)
                    self.outputs[key].add_timestep(time, filepath)

    def _get_list_output_paths(self, name) -> list[Path]:
        """
        Get a sorted list of output files in the Output/ directory for the
        given output name.
        """
        paths = list(self.output_directory.glob(f"{name}*"))
        paths.sort()
        return paths

    def _get_output_shape(self, name, attrs) -> tuple:
        if attrs["number_dimensions"] == 2:
            return self.params.ny, self.params.nx, 1
        # elif attrs["number_dimensions"] == 3 and name == "fire-energy_to_atmos":
        #     _process_vertical_grid(self.output_directory / "grid.bin", self.params.nx, self.params.ny)
        elif attrs["number_dimensions"] == 3 and attrs["grid"] == "fire":
            return self.params.ny, self.params.nx, self.params.nz + 1
        else:
            return self.params.ny, self.params.nx, self.params.nz

    @staticmethod
    def _get_output_file_time(output, fpath) -> int:
        """Get the time of the output file."""
        delimiter = OUTPUTS_MAP[output]["delimiter"]
        extension = OUTPUTS_MAP[output]["extension"]

        try:
            if delimiter == "":
                # Split on first numeric component
                name_parts = re.split(r"(\d+)", fpath.name)
                file_time = name_parts[1]
            else:
                file_time = fpath.name.split(delimiter)[-1].split(extension)[0]

            return int(file_time)

        except ValueError:  # No numeric component
            return 0

    def _process_fire_indexes(self) -> ndarray:
        """
        Process the `fire_indexes.bin` file to extract the necessary
        information to rebuild the 3D fields of fire and fuel related variables.

        - Data 1 (INT): Header
        - Data 2 (INT): Number of cells with fuel (firegrid%num_fuel_cells = nfuel below)
        - Data 3 (INT): Max index of the cells with fuel in the vertical direction
        - Data 4-(nfuel+3) (INT): Unique cell identifiers (firegrid%num_fuel_cells)
        - Data (nfuel+4)-(2*nfuel+4) (INT): i,j,k cell indexes
        - Data (INT): Header

        Function returns a 2D ndarray of shape (num_cells, 3) representing the
        i, j, k indexes of each cell.
        """
        with open(self.output_directory / "fire_indexes.bin", "rb") as fid:
            # Read in the number of cells and skip the header
            num_cells = np.fromfile(fid, dtype=np.int32, offset=4, count=1)[0]

            # Skip the max index of the cells with fuel in the vertical
            # direction and unique cell identifiers
            np.fromfile(fid, dtype=np.int32, count=7 + num_cells)

            # Initialize an array to hold the indices
            ijk = np.zeros((num_cells, 3), dtype=np.int32)

            # Loop over each dimension's indices (Like a sparse meshgrid)
            for i in range(0, 3):
                ijk[:, i] = np.fromfile(fid, dtype=np.int32, count=num_cells)

            # Convert to indices (numbered from 0)
            ijk -= 1

            return ijk

    def list_available_outputs(self):
        """Return a list of keys representing available outputs."""
        return list(self.outputs.keys())

    def get_output(self, key):
        """Return a list of times for a given output key."""
        return self.outputs[key]

    def to_numpy(
        self, key: str | OutputFile, timestep: None | int | list[int] = None
    ) -> np.ndarray:
        """Return a numpy array for the given output and timestep(s)."""
        output = self._validate_output(key)
        return output.to_numpy(timestep)

    def _validate_output(self, output: str | OutputFile) -> OutputFile:
        """Validate output."""
        if isinstance(output, str):
            try:
                output = self.outputs[output]
            except KeyError:
                raise ValueError(
                    f"{output} is not a valid output. Valid "
                    f"outputs are: {self.list_available_outputs()}"
                )
        elif isinstance(output, OutputFile):
            if output not in self.outputs.values():
                raise ValueError(
                    f"{output} is not a valid output. Valid "
                    f"outputs are: {self.list_available_outputs()}"
                )
        else:
            raise TypeError(
                f"output must be a string or OutputFile object. " f"Got {type(output)}"
            )
        return output

    def to_dask(self, key: str | OutputFile,
                timestep: None | int | list[int] = None) -> np.ndarray:
        """Return a dask array for the given output and timestep(s)."""
        output = self._validate_output(key)

        # Create a dask array for the output file
        shape = (len(output.times), *output.shape)
        chunks = [1 if i == 0 else shape[i] for i in range(len(shape))]
        dask_array = da.zeros(shape, dtype=float, chunks=chunks)

        # Write each timestep to the dask array
        for time_step in range(len(output.times)):
            data = self.to_numpy(output.name, time_step)
            dask_array[time_step, ...] = data

        return dask_array

    def to_zarr(self, fpath: Path, outputs: str | list[str] = None):
        """Write the data to a zarr file."""
        # Create the zarr file
        zarr_file = zarr.open(str(fpath), mode="w")

        # Get a list of outputs to write to the zarr file
        if outputs is None:
            outputs = self.list_available_outputs()
        elif isinstance(outputs, str):
            outputs = [outputs]

        # Write each output to the zarr file
        for output_name in outputs:
            # Get the output object and verify it exists
            output = self.get_output(output_name)

            # Create a zarr dataset for the output
            shape = (len(output.times), *output.shape)
            chunks = [1 if i == 0 else shape[i] for i in range(len(shape))]
<<<<<<< HEAD
            zarr_file.create_dataset(
                output_name, shape=shape, chunks=chunks, dtype=float
            )
=======
            zarr_dataset = zarr_file.create_dataset(
                output_name,
                shape=shape,
                chunks=chunks,
                dtype=float)
            zarr_dataset.attrs['_ARRAY_DIMENSIONS'] = ["time", "y", "x", "z"]
>>>>>>> 541c2d2b

            # Write each timestep to the output's zarr dataset
            for time_step in range(len(output.times)):
                data = self.to_numpy(output_name, time_step)
                zarr_file[output_name][time_step, ...] = data

        return zarr_file


def _process_compressed_bin(filename, dim_yxz, *args) -> ndarray:
    """
    Converts the contents of a sparse .bin file to a dense NumPy array.

    This function reads a .bin file containing sparse data and converts it to
    a dense 3D NumPy array. The mapping from sparse to dense is guided by an
    index map provided as an argument. The index map must match the sparse data
    in the .bin file, defining the locations of nonzero values within the dense
    array.

    Parameters
    ----------
    filename : str | Path
        The name or path of the sparse .bin file to be processed.
    dim_yxz : tuple of int
        The number of y, x, z cells to store in the 3D array, given as a tuple
        of three integers.
    *args : tuple
        Additional arguments, specifically expecting the index map for mapping
        sparse indices to dense. The index map should be a 2D array with shape
        (N, 3), where N is the number of nonzero elements in the sparse data.

    Returns
    -------
    ndarray
        A dense 3D NumPy array with shape defined by `dim_yxz`, and data type
        np.float32. The array represents the dense form of the sparse data
        from the .bin file.

    Raises
    ------
    IndexError
        If the index map (fire_indexes) is not provided in the arguments.
    ValueError
        If the index map (fire_indexes) is None.
    """
    # TODO: Rename fire_indexes to something more generic
    try:
        fire_indexes = args[0]
    except IndexError:
        raise ValueError(
            "fire_indexes must be provided when processing " "compressed .bin files."
        )
    if fire_indexes is None:
        raise ValueError(
            "fire_indexes must be provided when processing " "compressed .bin files."
        )

    # Initialize the 3D array
    full_3d_array = np.zeros(dim_yxz, dtype=np.float32)

    with open(filename, "rb") as fid:
        # Read header
        np.fromfile(fid, dtype=np.int32, count=1)

        # Read in the sparse values
        sparse_values = np.fromfile(fid, dtype=np.float32, count=fire_indexes.shape[0])

        # Map indices of the sparse data to the indices of the dense array
        indices = (
            fire_indexes[:, 1],
            fire_indexes[:, 0],
            fire_indexes[:, 2],
        )

        # Update the full array with the sparse indices
        full_3d_array[indices] = sparse_values

    return full_3d_array


def _process_gridded_bin(filename, dims, *args) -> ndarray:
    """
    Converts the data stored in a gridded .bin file to an np array. The
    function handles both 2D and 3D data based on the dimensions provided.

    Parameters
    ----------
    filename : str | Path
        File path to the .bin file that contains the gridded data.
    dims : tuple
        Dimensions of the data. If a 2-element tuple (ny, nx) is provided,
        the function processes 2D data. If a 3-element tuple (ny, nx, nz)
        is provided, the function processes 3D data.
    *args : list
        Additional arguments that might be passed to the underlying slice
        processing function (_process_gridded_bin_slice).

    Returns
    -------
    ndarray
        A NumPy array containing the data extracted from the .bin file. The
        array's shape corresponds to the provided dimensions, and its data type
        is np.float32.
    """
    # Initialize the array
    array = np.zeros(dims, dtype=np.float32)

    with open(filename, "rb") as f:
        # Read header
        _ = np.fromfile(f, dtype=np.float32, count=1)

        # Read in gridded data
        if len(dims) == 2:  # 2D data
            array[:, :] = _process_gridded_bin_slice(f, *dims)
        else:  # 3D data
            for k in range(dims[2]):
                array[:, :, k] = _process_gridded_bin_slice(f, *dims[:2])
    return array


def _process_gridded_bin_slice(fid, ny, nx) -> ndarray:
    """
    Process a 2D slice from a gridded .bin file.

    This method reads a 2D slice of size (ny, nx) from the provided file
    object, and returns it as a np.float32 array.
    """
    # Read in gridded data
    plane = np.fromfile(fid, dtype=np.float32, count=ny * nx)
    return np.reshape(plane, (ny, nx))<|MERGE_RESOLUTION|>--- conflicted
+++ resolved
@@ -11,12 +11,8 @@
 
 # External imports
 import zarr
-<<<<<<< HEAD
-=======
 import numpy as np
 import dask.array as da
->>>>>>> 541c2d2b
-from numpy import ndarray
 
 # Internal imports
 from quicfire_tools.parameters import SimulationParameters
@@ -466,18 +462,12 @@
             # Create a zarr dataset for the output
             shape = (len(output.times), *output.shape)
             chunks = [1 if i == 0 else shape[i] for i in range(len(shape))]
-<<<<<<< HEAD
-            zarr_file.create_dataset(
-                output_name, shape=shape, chunks=chunks, dtype=float
-            )
-=======
             zarr_dataset = zarr_file.create_dataset(
                 output_name,
                 shape=shape,
                 chunks=chunks,
                 dtype=float)
             zarr_dataset.attrs['_ARRAY_DIMENSIONS'] = ["time", "y", "x", "z"]
->>>>>>> 541c2d2b
 
             # Write each timestep to the output's zarr dataset
             for time_step in range(len(output.times)):
